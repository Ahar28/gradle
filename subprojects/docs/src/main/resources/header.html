<header class="site-layout__header site-header" itemscope="itemscope" itemtype="https://schema.org/WPHeader">
    <nav class="site-header__navigation" itemscope="itemscope" itemtype="https://schema.org/SiteNavigationElement">
        <div class="site-header__navigation-header">
            <a target="_top" class="logo" href="https://docs.gradle.org" title="Gradle Docs">
                <svg width="160px" height="36px" viewBox="0 0 191 43" version="1.1" xmlns="http://www.w3.org/2000/svg">
                    <g stroke="none" stroke-width="1" fill="none" fill-rule="evenodd">
                        <g>
                            <path d="M46.678556,7.70171633 C45.120512,4.8834998 42.335823,4.04123121 40.3684979,4.00130115 C37.9547479,3.9523229 35.9723457,5.29706115 36.3472787,6.1798499 C36.427757,6.36937016 36.8802727,7.35867186 37.1580527,7.76702066 C37.5601446,8.35790689 38.2799562,7.90392373 38.5320749,7.76908601 C39.2849364,7.36653985 40.0895198,7.23622623 41.0021397,7.34323092 C41.8745205,7.44551482 43.033468,7.9864393 43.8109923,9.4893242 C45.6407254,13.0263802 39.9923667,20.3060435 32.9221581,15.2649224 C25.8518496,10.2238013 18.9763466,11.8941761 15.8634538,12.9102289 C12.7506609,13.9260851 11.3198246,14.9477439 12.5498645,17.3104037 C14.2214368,20.5211347 13.6673747,19.5359637 15.2882237,22.1937715 C17.8627305,26.4150478 23.4981089,20.2511642 23.4981089,20.2511642 C19.3000571,26.4766148 15.7013989,24.9724514 14.3210861,22.7961647 C13.0771672,20.8346742 12.1106287,18.5733148 12.1106287,18.5733148 C1.47790725,22.3458205 4.35465711,39 4.35465711,39 L9.63497235,39 C10.9812366,32.8678834 15.794558,33.0939899 16.6195105,39 L20.6486178,39 C24.2119295,27.0258991 33.2432725,39 33.2432725,39 L38.4954303,39 C37.0244547,30.8318437 41.4498627,28.2655996 44.2387454,23.4777295 C47.0279277,18.6894661 49.6699325,12.8318441 46.678556,7.70171633 L46.678556,7.70171633 Z M33.1312419,23.4719269 C30.3544409,22.5602233 31.347639,19.7803632 31.347639,19.7803632 C31.347639,19.7803632 33.772672,20.5692278 37.0530115,21.6459626 C36.864197,22.5081962 35.2324645,24.1619498 33.1312419,23.4719269 L33.1312419,23.4719269 Z" id="Fill-9" fill="#02303A"></path>
                            <path d="M35.9919757,21.336932 C36.0769161,22.1603228 35.477836,22.9008903 34.6537814,22.990975 C33.8297268,23.0810597 33.0929635,22.486564 33.0080231,21.663068 C32.9230827,20.8396772 33.5222651,20.0991097 34.3462175,20.009025 C35.1702721,19.9189403 35.9071376,20.513436 35.9919757,21.336932" id="Fill-10" fill="#00303A"></path>
                            <path d="M72.236,22.3 L72.236,29.32 C71.3559956,29.9680032 70.418005,30.4419985 69.422,30.742 C68.425995,31.0420015 67.3600057,31.192 66.224,31.192 C64.8079929,31.192 63.5260057,30.9720022 62.378,30.532 C61.2299943,30.0919978 60.2500041,29.4800039 59.438,28.696 C58.6259959,27.9119961 58.0000022,26.9760054 57.56,25.888 C57.1199978,24.7999946 56.9,23.6120064 56.9,22.324 C56.9,21.0199935 57.1119979,19.8240054 57.536,18.736 C57.9600021,17.6479946 58.5619961,16.7120039 59.342,15.928 C60.1220039,15.1439961 61.0679944,14.5360022 62.18,14.104 C63.2920056,13.6719978 64.5399931,13.456 65.924,13.456 C66.6280035,13.456 67.2859969,13.5119994 67.898,13.624 C68.5100031,13.7360006 69.0779974,13.889999 69.602,14.086 C70.1260026,14.282001 70.6039978,14.5199986 71.036,14.8 C71.4680022,15.0800014 71.8639982,15.3879983 72.224,15.724 L71.3,17.188 C71.1559993,17.4200012 70.9680012,17.5619997 70.736,17.614 C70.5039988,17.6660003 70.2520014,17.6080008 69.98,17.44 L69.188,16.984 C68.9239987,16.8319992 68.6300016,16.7000006 68.306,16.588 C67.9819984,16.4759994 67.618002,16.3840004 67.214,16.312 C66.809998,16.2399996 66.3440026,16.204 65.816,16.204 C64.9599957,16.204 64.1860035,16.3479986 63.494,16.636 C62.8019965,16.9240014 62.2120024,17.3359973 61.724,17.872 C61.2359976,18.4080027 60.8600013,19.0519962 60.596,19.804 C60.3319987,20.5560038 60.2,21.3959954 60.2,22.324 C60.2,23.316005 60.3419986,24.2019961 60.626,24.982 C60.9100014,25.7620039 61.3099974,26.4219973 61.826,26.962 C62.3420026,27.5020027 62.9639964,27.9139986 63.692,28.198 C64.4200036,28.4820014 65.2319955,28.624 66.128,28.624 C66.7680032,28.624 67.3399975,28.5560007 67.844,28.42 C68.3480025,28.2839993 68.8399976,28.1000012 69.32,27.868 L69.32,24.724 L67.136,24.724 C66.927999,24.724 66.7660006,24.6660006 66.65,24.55 C66.5339994,24.4339994 66.476,24.2920008 66.476,24.124 L66.476,22.3 L72.236,22.3 Z M77.504,20.824 C77.8880019,20.0879963 78.3439974,19.5100021 78.872,19.09 C79.4000026,18.6699979 80.0239964,18.46 80.744,18.46 C81.3120028,18.46 81.7679983,18.5839988 82.112,18.832 L81.92,21.052 C81.8799998,21.1960007 81.8220004,21.2979997 81.746,21.358 C81.6699996,21.4180003 81.5680006,21.448 81.44,21.448 C81.3199994,21.448 81.1420012,21.4280002 80.906,21.388 C80.6699988,21.3479998 80.4400011,21.328 80.216,21.328 C79.8879984,21.328 79.5960013,21.3759995 79.34,21.472 C79.0839987,21.5680005 78.854001,21.7059991 78.65,21.886 C78.445999,22.0660009 78.2660008,22.2839987 78.11,22.54 C77.9539992,22.7960013 77.8080007,23.0879984 77.672,23.416 L77.672,31 L74.708,31 L74.708,18.688 L76.448,18.688 C76.7520015,18.688 76.9639994,18.7419995 77.084,18.85 C77.2040006,18.9580005 77.2839998,19.1519986 77.324,19.432 L77.504,20.824 Z M90.008,25.744 C89.1519957,25.7840002 88.4320029,25.8579995 87.848,25.966 C87.2639971,26.0740005 86.7960018,26.2119992 86.444,26.38 C86.0919982,26.5480008 85.8400008,26.7439989 85.688,26.968 C85.5359992,27.1920011 85.46,27.4359987 85.46,27.7 C85.46,28.2200026 85.6139985,28.5919989 85.922,28.816 C86.2300015,29.0400011 86.6319975,29.152 87.128,29.152 C87.736003,29.152 88.2619978,29.0420011 88.706,28.822 C89.1500022,28.6019989 89.5839979,28.2680022 90.008,27.82 L90.008,25.744 Z M83.216,20.404 C84.6320071,19.1079935 86.33599,18.46 88.328,18.46 C89.0480036,18.46 89.6919972,18.5779988 90.26,18.814 C90.8280028,19.0500012 91.307998,19.3779979 91.7,19.798 C92.092002,20.2180021 92.389999,20.7199971 92.594,21.304 C92.798001,21.8880029 92.9,22.5279965 92.9,23.224 L92.9,31 L91.556,31 C91.2759986,31 91.0600008,30.9580004 90.908,30.874 C90.7559992,30.7899996 90.6360004,30.6200013 90.548,30.364 L90.284,29.476 C89.9719984,29.7560014 89.6680015,30.0019989 89.372,30.214 C89.0759985,30.4260011 88.7680016,30.6039993 88.448,30.748 C88.1279984,30.8920007 87.7860018,31.0019996 87.422,31.078 C87.0579982,31.1540004 86.6560022,31.192 86.216,31.192 C85.6959974,31.192 85.2160022,31.1220007 84.776,30.982 C84.3359978,30.8419993 83.9560016,30.6320014 83.636,30.352 C83.3159984,30.0719986 83.0680009,29.7240021 82.892,29.308 C82.7159991,28.8919979 82.628,28.4080028 82.628,27.856 C82.628,27.5439984 82.6799995,27.2340015 82.784,26.926 C82.8880005,26.6179985 83.0579988,26.3240014 83.294,26.044 C83.5300012,25.7639986 83.8359981,25.5000012 84.212,25.252 C84.5880019,25.0039988 85.0499973,24.7880009 85.598,24.604 C86.1460027,24.4199991 86.7839964,24.2700006 87.512,24.154 C88.2400036,24.0379994 89.0719953,23.9680001 90.008,23.944 L90.008,23.224 C90.008,22.3999959 89.8320018,21.790002 89.48,21.394 C89.1279982,20.997998 88.6200033,20.8 87.956,20.8 C87.4759976,20.8 87.0780016,20.8559994 86.762,20.968 C86.4459984,21.0800006 86.1680012,21.2059993 85.928,21.346 C85.6879988,21.4860007 85.470001,21.6119994 85.274,21.724 C85.077999,21.8360006 84.8600012,21.892 84.62,21.892 C84.411999,21.892 84.2360007,21.8380005 84.092,21.73 C83.9479993,21.6219995 83.8320004,21.4960007 83.744,21.352 L83.216,20.404 Z M103.412,21.832 C103.075998,21.423998 102.710002,21.1360008 102.314,20.968 C101.917998,20.7999992 101.492002,20.716 101.036,20.716 C100.587998,20.716 100.184002,20.7999992 99.824,20.968 C99.4639982,21.1360008 99.1560013,21.3899983 98.9,21.73 C98.6439987,22.0700017 98.4480007,22.5019974 98.312,23.026 C98.1759993,23.5500026 98.108,24.1679964 98.108,24.88 C98.108,25.6000036 98.1659994,26.2099975 98.282,26.71 C98.3980006,27.2100025 98.5639989,27.6179984 98.78,27.934 C98.9960011,28.2500016 99.2599984,28.4779993 99.572,28.618 C99.8840016,28.7580007 100.231998,28.828 100.616,28.828 C101.232003,28.828 101.755998,28.7000013 102.188,28.444 C102.620002,28.1879987 103.027998,27.8240024 103.412,27.352 L103.412,21.832 Z M106.376,13.168 L106.376,31 L104.564,31 C104.171998,31 103.924001,30.8200018 103.82,30.46 L103.568,29.272 C103.071998,29.8400028 102.502003,30.2999982 101.858,30.652 C101.213997,31.0040018 100.464004,31.18 99.608,31.18 C98.9359966,31.18 98.3200028,31.0400014 97.76,30.76 C97.1999972,30.4799986 96.718002,30.0740027 96.314,29.542 C95.909998,29.0099973 95.5980011,28.3520039 95.378,27.568 C95.1579989,26.7839961 95.048,25.888005 95.048,24.88 C95.048,23.9679954 95.1719988,23.1200039 95.42,22.336 C95.6680012,21.5519961 96.0239977,20.8720029 96.488,20.296 C96.9520023,19.7199971 97.5079968,19.2700016 98.156,18.946 C98.8040032,18.6219984 99.531996,18.46 100.34,18.46 C101.028003,18.46 101.615998,18.5679989 102.104,18.784 C102.592002,19.0000011 103.027998,19.2919982 103.412,19.66 L103.412,13.168 L106.376,13.168 Z M112.304,13.168 L112.304,31 L109.34,31 L109.34,13.168 L112.304,13.168 Z M123.2,23.428 C123.2,23.0439981 123.146001,22.6820017 123.038,22.342 C122.929999,22.0019983 122.768001,21.7040013 122.552,21.448 C122.335999,21.1919987 122.062002,20.9900007 121.73,20.842 C121.397998,20.6939993 121.012002,20.62 120.572,20.62 C119.715996,20.62 119.042002,20.8639976 118.55,21.352 C118.057998,21.8400024 117.744001,22.5319955 117.608,23.428 L123.2,23.428 Z M117.548,25.216 C117.596,25.8480032 117.707999,26.3939977 117.884,26.854 C118.060001,27.3140023 118.291999,27.6939985 118.58,27.994 C118.868001,28.2940015 119.209998,28.5179993 119.606,28.666 C120.002002,28.8140007 120.439998,28.888 120.92,28.888 C121.400002,28.888 121.813998,28.8320006 122.162,28.72 C122.510002,28.6079994 122.813999,28.4840007 123.074,28.348 C123.334001,28.2119993 123.561999,28.0880006 123.758,27.976 C123.954001,27.8639994 124.143999,27.808 124.328,27.808 C124.576001,27.808 124.759999,27.8999991 124.88,28.084 L125.732,29.164 C125.403998,29.5480019 125.036002,29.8699987 124.628,30.13 C124.219998,30.3900013 123.794002,30.5979992 123.35,30.754 C122.905998,30.9100008 122.454002,31.0199997 121.994,31.084 C121.533998,31.1480003 121.088002,31.18 120.656,31.18 C119.799996,31.18 119.004004,31.0380014 118.268,30.754 C117.531996,30.4699986 116.892003,30.0500028 116.348,29.494 C115.803997,28.9379972 115.376002,28.2500041 115.064,27.43 C114.751998,26.6099959 114.596,25.6600054 114.596,24.58 C114.596,23.7399958 114.731999,22.9500037 115.004,22.21 C115.276001,21.4699963 115.665997,20.8260027 116.174,20.278 C116.682003,19.7299973 117.301996,19.2960016 118.034,18.976 C118.766004,18.6559984 119.591995,18.496 120.512,18.496 C121.288004,18.496 122.003997,18.6199988 122.66,18.868 C123.316003,19.1160012 123.879998,19.4779976 124.352,19.954 C124.824002,20.4300024 125.193999,21.0139965 125.462,21.706 C125.730001,22.3980035 125.864,23.1879956 125.864,24.076 C125.864,24.5240022 125.816,24.8259992 125.72,24.982 C125.624,25.1380008 125.440001,25.216 125.168,25.216 L117.548,25.216 Z M149.576,22.504 C149.576,23.8160066 149.380002,24.9959948 148.988,26.044 C148.595998,27.0920052 148.044004,27.9839963 147.332,28.72 C146.619996,29.4560037 145.766005,30.019998 144.77,30.412 C143.773995,30.804002 142.676006,31 141.476,31 L135.272,31 L135.272,14.02 L141.476,14.02 C142.676006,14.02 143.773995,14.215998 144.77,14.608 C145.766005,15.000002 146.619996,15.5639963 147.332,16.3 C148.044004,17.0360037 148.595998,17.9279948 148.988,18.976 C149.380002,20.0240052 149.576,21.1999935 149.576,22.504 Z M148.304,22.504 C148.304,21.3199941 148.140002,20.2640046 147.812,19.336 C147.483998,18.4079954 147.020003,17.6240032 146.42,16.984 C145.819997,16.3439968 145.100004,15.8560017 144.26,15.52 C143.419996,15.1839983 142.492005,15.016 141.476,15.016 L136.508,15.016 L136.508,30.004 L141.476,30.004 C142.492005,30.004 143.419996,29.8360017 144.26,29.5 C145.100004,29.1639983 145.819997,28.6760032 146.42,28.036 C147.020003,27.3959968 147.483998,26.6120046 147.812,25.684 C148.140002,24.7559954 148.304,23.696006 148.304,22.504 Z M157.52,18.868 C158.376004,18.868 159.141997,19.0139985 159.818,19.306 C160.494003,19.5980015 161.063998,20.0119973 161.528,20.548 C161.992002,21.0840027 162.345999,21.7299962 162.59,22.486 C162.834001,23.2420038 162.956,24.0879953 162.956,25.024 C162.956,25.9600047 162.834001,26.8039962 162.59,27.556 C162.345999,28.3080038 161.992002,28.9519973 161.528,29.488 C161.063998,30.0240027 160.494003,30.4359986 159.818,30.724 C159.141997,31.0120014 158.376004,31.156 157.52,31.156 C156.663996,31.156 155.898003,31.0120014 155.222,30.724 C154.545997,30.4359986 153.974002,30.0240027 153.506,29.488 C153.037998,28.9519973 152.682001,28.3080038 152.438,27.556 C152.193999,26.8039962 152.072,25.9600047 152.072,25.024 C152.072,24.0879953 152.193999,23.2420038 152.438,22.486 C152.682001,21.7299962 153.037998,21.0840027 153.506,20.548 C153.974002,20.0119973 154.545997,19.5980015 155.222,19.306 C155.898003,19.0139985 156.663996,18.868 157.52,18.868 Z M157.52,30.256 C158.232004,30.256 158.853997,30.1340012 159.386,29.89 C159.918003,29.6459988 160.361998,29.2960023 160.718,28.84 C161.074002,28.3839977 161.339999,27.8340032 161.516,27.19 C161.692001,26.5459968 161.78,25.824004 161.78,25.024 C161.78,24.231996 161.692001,23.5120032 161.516,22.864 C161.339999,22.2159968 161.074002,21.6620023 160.718,21.202 C160.361998,20.7419977 159.918003,20.3880012 159.386,20.14 C158.853997,19.8919988 158.232004,19.768 157.52,19.768 C156.807996,19.768 156.186003,19.8919988 155.654,20.14 C155.121997,20.3880012 154.678002,20.7419977 154.322,21.202 C153.965998,21.6620023 153.698001,22.2159968 153.518,22.864 C153.337999,23.5120032 153.248,24.231996 153.248,25.024 C153.248,25.824004 153.337999,26.5459968 153.518,27.19 C153.698001,27.8340032 153.965998,28.3839977 154.322,28.84 C154.678002,29.2960023 155.121997,29.6459988 155.654,29.89 C156.186003,30.1340012 156.807996,30.256 157.52,30.256 Z M174.212,20.656 C174.172,20.6960002 174.134,20.7299999 174.098,20.758 C174.062,20.7860001 174.012,20.8 173.948,20.8 C173.868,20.8 173.760001,20.7460005 173.624,20.638 C173.487999,20.5299995 173.304001,20.4120006 173.072,20.284 C172.839999,20.1559994 172.550002,20.0380005 172.202,19.93 C171.853998,19.8219995 171.432002,19.768 170.936,19.768 C170.247997,19.768 169.638003,19.8899988 169.106,20.134 C168.573997,20.3780012 168.124002,20.7279977 167.756,21.184 C167.387998,21.6400023 167.110001,22.1919968 166.922,22.84 C166.733999,23.4880032 166.64,24.215996 166.64,25.024 C166.64,25.8640042 166.737999,26.6079968 166.934,27.256 C167.130001,27.9040032 167.407998,28.4499978 167.768,28.894 C168.128002,29.3380022 168.563997,29.6759988 169.076,29.908 C169.588003,30.1400012 170.155997,30.256 170.78,30.256 C171.356003,30.256 171.837998,30.1880007 172.226,30.052 C172.614002,29.9159993 172.933999,29.7680008 173.186,29.608 C173.438001,29.4479992 173.635999,29.3000007 173.78,29.164 C173.924001,29.0279993 174.044,28.96 174.14,28.96 C174.236,28.96 174.316,28.9999996 174.38,29.08 L174.68,29.464 C174.495999,29.7040012 174.264001,29.927999 173.984,30.136 C173.703999,30.344001 173.388002,30.5239992 173.036,30.676 C172.683998,30.8280008 172.302002,30.9459996 171.89,31.03 C171.477998,31.1140004 171.048002,31.156 170.6,31.156 C169.839996,31.156 169.146003,31.0180014 168.518,30.742 C167.889997,30.4659986 167.350002,30.0660026 166.898,29.542 C166.445998,29.0179974 166.094001,28.3760038 165.842,27.616 C165.589999,26.8559962 165.464,25.9920048 165.464,25.024 C165.464,24.1119954 165.583999,23.2800038 165.824,22.528 C166.064001,21.7759962 166.415998,21.1280027 166.88,20.584 C167.344002,20.0399973 167.909997,19.6180015 168.578,19.318 C169.246003,19.0179985 170.011996,18.868 170.876,18.868 C171.652004,18.868 172.339997,18.9919988 172.94,19.24 C173.540003,19.4880012 174.063998,19.8239979 174.512,20.248 L174.212,20.656 Z M184.064,20.536 C184,20.6480006 183.908001,20.704 183.788,20.704 C183.7,20.704 183.588001,20.6540005 183.452,20.554 C183.315999,20.4539995 183.134001,20.3420006 182.906,20.218 C182.677999,20.0939994 182.396002,19.9820005 182.06,19.882 C181.723998,19.7819995 181.316002,19.732 180.836,19.732 C180.403998,19.732 180.010002,19.7939994 179.654,19.918 C179.297998,20.0420006 178.994001,20.207999 178.742,20.416 C178.489999,20.624001 178.296001,20.8659986 178.16,21.142 C178.023999,21.4180014 177.956,21.7079985 177.956,22.012 C177.956,22.3880019 178.051999,22.6999988 178.244,22.948 C178.436001,23.1960012 178.685998,23.4079991 178.994,23.584 C179.302002,23.7600009 179.655998,23.9119994 180.056,24.04 C180.456002,24.1680006 180.861998,24.2959994 181.274,24.424 C181.686002,24.5520006 182.091998,24.6939992 182.492,24.85 C182.892002,25.0060008 183.245998,25.1999988 183.554,25.432 C183.862002,25.6640012 184.111999,25.9479983 184.304,26.284 C184.496001,26.6200017 184.592,27.0279976 184.592,27.508 C184.592,28.0280026 184.500001,28.5119978 184.316,28.96 C184.131999,29.4080022 183.862002,29.7959984 183.506,30.124 C183.149998,30.4520016 182.712003,30.711999 182.192,30.904 C181.671997,31.096001 181.076003,31.192 180.404,31.192 C179.563996,31.192 178.840003,31.0580013 178.232,30.79 C177.623997,30.5219987 177.080002,30.1720022 176.6,29.74 L176.864,29.332 C176.904,29.2679997 176.95,29.2200002 177.002,29.188 C177.054,29.1559998 177.124,29.14 177.212,29.14 C177.316001,29.14 177.441999,29.2039994 177.59,29.332 C177.738001,29.4600006 177.935999,29.5979993 178.184,29.746 C178.432001,29.8940007 178.737998,30.0319994 179.102,30.16 C179.466002,30.2880006 179.915997,30.352 180.452,30.352 C180.956003,30.352 181.399998,30.2820007 181.784,30.142 C182.168002,30.0019993 182.487999,29.8120012 182.744,29.572 C183.000001,29.3319988 183.193999,29.0500016 183.326,28.726 C183.458001,28.4019984 183.524,28.0600018 183.524,27.7 C183.524,27.299998 183.428001,26.9680013 183.236,26.704 C183.043999,26.4399987 182.792002,26.2160009 182.48,26.032 C182.167998,25.8479991 181.814002,25.6920006 181.418,25.564 C181.021998,25.4359994 180.616002,25.3080006 180.2,25.18 C179.783998,25.0519994 179.378002,24.9120008 178.982,24.76 C178.585998,24.6079992 178.232002,24.4160012 177.92,24.184 C177.607998,23.9519988 177.356001,23.6700017 177.164,23.338 C176.971999,23.0059983 176.876,22.5920025 176.876,22.096 C176.876,21.6719979 176.967999,21.264002 177.152,20.872 C177.336001,20.479998 177.597998,20.1360015 177.938,19.84 C178.278002,19.5439985 178.691998,19.3080009 179.18,19.132 C179.668002,18.9559991 180.215997,18.868 180.824,18.868 C181.552004,18.868 182.197997,18.971999 182.762,19.18 C183.326003,19.388001 183.839998,19.7079978 184.304,20.14 L184.064,20.536 Z" fill="#02303A"></path>
                        </g>
                    </g>
                </svg></a>
            <div class="site-header__doc-type sr-only">User Manual</div>
            <div class="site-header-version"></div>
            <button type="button" aria-label="Navigation Menu" class="site-header__navigation-button hamburger">
                <span class="hamburger__bar"></span>
                <span class="hamburger__bar"></span>
                <span class="hamburger__bar"></span>
            </button>
        </div>
        <div class="site-header__navigation-collapsible site-header__navigation-collapsible--collapse">
            <ul class="site-header__navigation-items">
                <li class="site-header__navigation-item site-header__navigation-submenu-section" tabindex="0">
                    <span class="site-header__navigation-link">
                        Community
                        <svg class="site-header__down-arrow site-header__icon-light" width="19" height="11" viewBox="0 0 19 11" xmlns="http://www.w3.org/2000/svg"><title>Open Community Menu</title><path transform="rotate(-180 9.374 5.494)" d="M17.9991 10.422825L9.3741 0.565575 0.7491 10.422825" stroke="#02303A" stroke-width="1.5" fill="none" stroke-linecap="round" stroke-linejoin="round"/></svg>
                    </span>
                    <div class="site-header__navigation-submenu">
                        <div class="site-header__navigation-submenu-item" itemprop="name">
                            <a target="_top" class="site-header__navigation-submenu-item-link" href="https://gradle.org/" itemprop="url">
                                <span class="site-header__navigation-submenu-item-link-text">Community Home</span>
                            </a>
                        </div>
                        <div class="site-header__navigation-submenu-item" itemprop="name">
                            <a target="_top" class="site-header__navigation-submenu-item-link" href="https://discuss.gradle.org/" itemprop="url">
                                <span class="site-header__navigation-submenu-item-link-text">Community Forums</span>
                            </a>
                        </div>
                        <div class="site-header__navigation-submenu-item" itemprop="name">
                            <a target="_top" class="site-header__navigation-submenu-item-link" href="https://plugins.gradle.org" itemprop="url">
                                <span class="site-header__navigation-submenu-item-link-text">Community Plugins</span>
                            </a>
                        </div>
                    </div>
                </li>
                <li class="site-header__navigation-item" itemprop="name">
                    <a target="_top" class="site-header__navigation-link" href="https://gradle.org/training/" itemprop="url">Training</a>
                </li>
                <li class="site-header__navigation-item site-header__navigation-submenu-section" tabindex="0">
                    <span class="site-header__navigation-link">
                        News
                        <svg class="site-header__down-arrow site-header__icon-light" width="19" height="11" viewBox="0 0 19 11" xmlns="http://www.w3.org/2000/svg"><title>Open Community Menu</title><path transform="rotate(-180 9.374 5.494)" d="M17.9991 10.422825L9.3741 0.565575 0.7491 10.422825" stroke="#02303A" stroke-width="1.5" fill="none" stroke-linecap="round" stroke-linejoin="round"/></svg>
                    </span>
                    <div class="site-header__navigation-submenu">
                        <div class="site-header__navigation-submenu-item" itemprop="name">
                            <a class="site-header__navigation-submenu-item-link" href="https://newsletter.gradle.com" itemprop="url">
                                <span class="site-header__navigation-submenu-item-link-text">Newsletter</span>
                            </a>
                        </div>
                        <div class="site-header__navigation-submenu-item" itemprop="name">
                            <a class="site-header__navigation-submenu-item-link" href="https://blog.gradle.org" itemprop="url">
                                <span class="site-header__navigation-submenu-item-link-text">Blog</span>
                            </a>
                        </div>
                        <div class="site-header__navigation-submenu-item">
                            <a class="site-header__navigation-submenu-item-link" href="https://twitter.com/gradle">
                                <span class="site-header__navigation-submenu-item-link-text">Twitter</span>
                            </a>
                        </div>
                    </div>
                </li>
                <li class="site-header__navigation-item" itemprop="name">
                    <a target="_top" class="site-header__navigation-link" href="https://gradle.com/enterprise" itemprop="url">Enterprise</a>
                </li>
                <li class="site-header__navigation-item">
                    <a class="site-header__navigation-link" title="Gradle on GitHub" href="https://github.com/gradle/gradle"><svg width="20" height="20" viewBox="0 0 20 20" xmlns="http://www.w3.org/2000/svg"><title>github</title><path d="M10 0C4.477 0 0 4.477 0 10c0 4.418 2.865 8.166 6.839 9.489.5.092.682-.217.682-.482 0-.237-.008-.866-.013-1.7-2.782.603-3.369-1.342-3.369-1.342-.454-1.155-1.11-1.462-1.11-1.462-.908-.62.069-.608.069-.608 1.003.07 1.531 1.03 1.531 1.03.892 1.529 2.341 1.087 2.91.831.092-.646.35-1.086.636-1.336-2.22-.253-4.555-1.11-4.555-4.943 0-1.091.39-1.984 1.029-2.683-.103-.253-.446-1.27.098-2.647 0 0 .84-.268 2.75 1.026A9.578 9.578 0 0 1 10 4.836c.85.004 1.705.114 2.504.337 1.909-1.294 2.747-1.026 2.747-1.026.546 1.377.203 2.394.1 2.647.64.699 1.028 1.592 1.028 2.683 0 3.842-2.339 4.687-4.566 4.935.359.309.678.919.678 1.852 0 1.336-.012 2.415-.012 2.743 0 .267.18.579.688.481C17.137 18.163 20 14.418 20 10c0-5.523-4.478-10-10-10" fill="#02303A" fill-rule="evenodd"/></svg></a>
                </li>
            </ul>
        </div>
    </nav>
</header>

<main class="main-content">
    <!-- Primary Navigation -->
    <nav class="docs-navigation">
        <div class="search-container">
            <input type="search" name="q" id="search-input" class="search-input" placeholder="Search the docs"/>
        </div>
        <ul>
            <li><a href="userguide.html">Docs Home</a></li>
            <li><a href="https://guides.gradle.org">Tutorials</a></li>
            <li><a href="../release-notes.html">Release Notes</a></li>
            <li><a class="nav-dropdown" data-toggle="collapse" href="#gradle-api" aria-expanded="false" aria-controls="gradle-api">Gradle API</a>
                <ul id="gradle-api">
                    <li><a href="../javadoc/index.html?overview-summary.html">Javadoc</a></li>
                    <li><a href="../dsl/index.html">Groovy DSL Reference</a></li>
                    <li><a href="groovy_build_script_primer.html">Groovy DSL Primer</a></li>
                    <li><a href="https://gradle.github.io/kotlin-dsl-docs/api/" target="_blank">Kotlin DSL API</a></li>
                    <li><a href="kotlin_dsl.html">Kotlin DSL Primer</a></li>
                </ul>
            </li>
        </ul>

        <h3 id="user-manual">User Manual </h3>
        <div class="docs-home-link">
            <div class="pdf-link-container">
                <a href="userguide.pdf">
                    <svg width="10px" height="12px" viewBox="0 0 10 12" version="1.1" xmlns="http://www.w3.org/2000/svg"><path d="M6.01302083,0.857142857 C6.2421875,0.857142857 6.4296875,1.05 6.4296875,1.28571429 L6.4296875,5.14285714 L8.875,5.14285714 C9.05989583,5.14285714 9.15364583,5.37321429 9.0234375,5.50714286 L5.29427083,9.35357143 C5.13020833,9.52232143 4.8671875,9.52232143 4.703125,9.35357143 L0.979166667,5.50714286 C0.848958333,5.37321429 0.940104167,5.14285714 1.12760417,5.14285714 L3.57291667,5.14285714 L3.57291667,1.28571429 C3.57291667,1.05 3.76041667,0.857142857 3.98958333,0.857142857 L6.01302083,0.857142857 Z M6.01302083,0 L3.98958333,0 C3.29947917,0 2.73958333,0.575892857 2.73958333,1.28571429 L2.73958333,4.28571429 L1.12760417,4.28571429 C0.203125,4.28571429 -0.265625,5.4375 0.390625,6.1125 L4.11458333,9.95892857 C4.60416667,10.4625 5.39583333,10.4625 5.88541667,9.95892857 L9.61197917,6.11517857 C10.265625,5.44285714 9.80208333,4.28839286 8.875,4.28839286 L7.26302083,4.28839286 L7.26302083,1.28571429 C7.26302083,0.575892857 6.70052083,0 6.01302083,0 Z M10,11.6785714 L10,11.4642857 C10,11.2875 9.859375,11.1428571 9.6875,11.1428571 L0.3125,11.1428571 C0.140625,11.1428571 0,11.2875 0,11.4642857 L0,11.6785714 C0,11.8553571 0.140625,12 0.3125,12 L9.6875,12 C9.859375,12 10,11.8553571 10,11.6785714 Z"></path></svg>
                    PDF
                </a>
            </div>
        </div>
        <ul>
            <li><a href="getting_started.html">Getting Started</a></li>
            <li><a href="installation.html">Installing Gradle</a></li>
            <li><a class="nav-dropdown" data-toggle="collapse" href="#upgrading-gradle" aria-expanded="false" aria-controls="upgrading-gradle">Upgrading Gradle...</a>
                <ul id="upgrading-gradle">
                    <li><a href="upgrading_version_5.html">version 5.X</a></li>
                    <li><a href="upgrading_version_4.html">version 4.X to 5.0</a></li>
                </ul>
            </li>
            <li><a class="nav-dropdown" data-toggle="collapse" href="#migrating-to-gradle" aria-expanded="false" aria-controls="migrating-to-gradle">Migrating to Gradle...</a>
                <ul id="migrating-to-gradle">
                    <li><a href="migrating_from_maven.html">from Maven</a></li>
                    <li><a href="migrating_from_ant.html">from Ant</a></li>
                </ul>
            </li>
            <li><a href="troubleshooting.html">Troubleshooting Builds</a></li>
        </ul>

        <h3 id="running-gradle-builds">Running Gradle Builds</h3>
        <ul>
            <li><a class="nav-dropdown" data-toggle="collapse" href="#customizing-execution" aria-expanded="false" aria-controls="customizing-execution">Customizing Execution</a>
                <ul id="customizing-execution">
                    <li><a href="build_environment.html">Configuring the Build Environment</a></li>
                    <li><a href="gradle_daemon.html">Configuring the Gradle Daemon</a></li>
                    <li><a href="init_scripts.html">Using Initialization Scripts</a></li>
                </ul>
            </li>
            <li><a href="intro_multi_project_builds.html">Executing Multi-Project Builds</a></li>
            <li><a href="https://guides.gradle.org/creating-build-scans/">Inspecting Gradle Builds</a></li>
            <li><a class="nav-dropdown" data-toggle="collapse" href="#optimizing-build-performance" aria-expanded="false" aria-controls="optimizing-build-performance">Optimizing Build Times</a>
                <ul id="optimizing-build-performance">
                    <li><a href="https://guides.gradle.org/performance/">Build Performance Guide</a></li>
                    <li><a href="build_cache.html">Enabling and Configuring the Build Cache</a></li>
                </ul>
            </li>
            <li><a href="composite_builds.html">Integrating Separate Gradle Builds (Composite Builds)</a></li>
        </ul>

        <h3 id="authoring-gradle-builds">Authoring Gradle Builds</h3>
        <ul>
            <li><a class="nav-dropdown" data-toggle="collapse" href="#learning-the-basics" aria-expanded="false" aria-controls="learning-the-basics">Learning the Basics</a>
                <ul id="learning-the-basics">
                    <li><a href="tutorial_using_tasks.html">Introducing the Basics of Build Scripts</a></li>
                    <li><a href="more_about_tasks.html">Working with Tasks</a></li>
                    <li><a href="writing_build_scripts.html">Learning More About Build Scripts</a></li>
                    <li><a href="working_with_files.html">Working with Files</a></li>
                    <li><a href="plugins.html">Using Gradle Plugins</a></li>
                    <li><a href="build_lifecycle.html">Understanding the Build Lifecycle</a></li>
                    <li><a href="logging.html">Working with Logging</a></li>
                    <li><a href="multi_project_builds.html">Configuring Multi-Project Builds</a></li>
                </ul>
            </li>
            <li><a href="organizing_gradle_projects.html">Organizing Build Logic</a></li>
            <li><a href="authoring_maintainable_build_scripts.html">Authoring Maintainable Builds</a></li>
            <li><a class="nav-dropdown" data-toggle="collapse" href="#dependency-management" aria-expanded="false" aria-controls="dependency-management">Managing Dependencies</a>
                <ul id="dependency-management">
                    <li><a href="introduction_dependency_management.html">Introduction to Dependency Management</a></li>
                    <li><a href="dependency_management_terminology.html">Dependency Management Terminology</a></li>
                    <li><a href="dependency_types.html">Dependency Types</a></li>
                    <li><a href="repository_types.html">Repository Types</a></li>
                    <li><p></p></li>
                    <li><a href="declaring_dependencies.html">Declaring Dependencies</a></li>
                    <li><a href="declaring_repositories.html">Declaring Repositories</a></li>
                    <li><a href="inspecting_dependencies.html">Inspecting Dependencies</a></li>
                    <li><a href="managing_dependency_configurations.html">Managing Dependency Configurations</a></li>
                    <li><a href="managing_transitive_dependencies.html">Managing Transitive Dependencies</a></li>
                    <li><a href="dependency_locking.html">Dependency Locking</a></li>
                    <li><a href="troubleshooting_dependency_resolution.html">Troubleshooting Dependency Resolution</a></li>
                    <li><p></p></li>
                    <li><a href="customizing_dependency_resolution_behavior.html">Customizing Dependency Resolution Behavior</a></li>
                    <li><a href="dependency_cache.html">Dependency Cache Internals</a></li>
                    <li><a href="working_with_dependencies.html">Working with Dependencies</a></li>
                    <li><p></p></li>
                    <li><a href="dependency_management_attribute_based_matching.html">Attribute-based matching</a></li>
                </ul>
            </li>
            <li><a href="publishing_overview.html">Publishing Artifacts</a></li>
            <li><a class="nav-dropdown" data-toggle="collapse" href="#java-projects" aria-expanded="false" aria-controls="java-projects">Java Projects</a>
                <ul id="java-projects">
                    <li><a href="building_java_projects.html">Building Java &amp; JVM projects</a></li>
                    <li><a href="java_testing.html">Testing Java &amp; JVM projects</a></li>
                </ul>
            </li>
            <li><a class="nav-dropdown" data-toggle="collapse" href="#cpp-projects" aria-expanded="false" aria-controls="cpp-projects">C++ Projects</a>
                <ul id="cpp-projects">
                    <li><a href="native_software.html">Building Native Software</a></li>
                    <li><a href="software_model_concepts.html">Software Model Concepts</a></li>
                    <li><a href="software_model.html">Rule-based Model Configuration</a></li>
                    <li><a href="rule_source.html">Implementing Model Rules in a Plugin</a></li>
                    <li><a href="software_model_extend.html">Extending the Software Model</a></li>
                </ul>
            </li>
            <li><a class="nav-dropdown" data-toggle="collapse" href="#advanced-techniques" aria-expanded="false" aria-controls="advanced-techniques">Advanced Techniques</a>
                <ul id="advanced-techniques">
<<<<<<< HEAD
=======
                    <li><a href="lazy_configuration.html">Configuring Tasks Lazily</a></li>
                    <li><a href="task_configuration_avoidance.html">Using Task Configuration Avoidance</a></li>
>>>>>>> ec74326a
                    <li><a href="https://guides.gradle.org/using-the-worker-api/">Developing Parallel Tasks</a></li>
                    <li><a href="test_kit.html">Testing Your Build with TestKit</a></li>
                    <li><a href="ant.html">Using Ant from Gradle</a></li>
                </ul>
            </li>
            <li><a class="nav-dropdown" data-toggle="collapse" href="#sample-gradle-builds" aria-expanded="false" aria-controls="sample-gradle-builds">Example Gradle Projects</a>
                <ul id="sample-gradle-builds">
                    <li><a href="https://github.com/gradle/gradle/tree/master/subprojects/docs/src/samples">Groovy DSL Samples</a></li>
                    <li><a href="https://github.com/gradle/kotlin-dsl/tree/master/samples">Kotlin DSL Samples</a></li>
                </ul>
            </li>
        </ul>

        <h3 id="extending-gradle">Extending Gradle</h3>
        <ul>
            <li><a href="https://gradle.org/guides/?q=Plugin%20Development">Plugin Development Tutorials</a></li>
            <li><a href="custom_tasks.html">Creating Custom Task Types</a></li>
            <li><a href="custom_plugins.html">Writing Custom Plugins</a></li>
            <li><a href="lazy_configuration.html">Configuring Tasks Lazily</a></li>
        </ul>

        <h3 id="reference">Reference</h3>
        <ul>
            <li><a href="plugin_reference.html">Core Plugins</a></li>
            <li><a href="command_line_interface.html">Command-Line Interface</a></li>
            <li id="third-party-integration"><a href="third_party_integration.html">Gradle &amp; Third-party Tools</a></li>
            <li><a href="gradle_wrapper.html">The Gradle Wrapper</a></li>
            <li><a href="directory_layout.html">Gradle-managed Directories</a></li>
        </ul>
    </nav>
    <!-- End Primary Navigation -->
    <div class="chapter">
        <aside class="chapter-meta js-chapter-meta">
            <div class="rating js-rating-widget">
                <!--NOTE: These are "backwards" because we use a right-to-left trick for hover state-->
                <i class="star js-analytics-event js-rating" title="Excellent Documentation" data-action="rating" data-label="5"><svg width="16px" height="15px" viewBox="0 0 16 15" version="1.1" xmlns="http://www.w3.org/2000/svg"><g stroke="#999999" transform="translate(-33.000000, -11.000000)" stroke-width="1" fill="none" fill-rule="evenodd"><path d="M40.9955595,22.8514234 L36.7915654,24.9948806 L36.7915654,24.9948806 C36.7423632,25.019967 36.6821404,25.0004172 36.657054,24.951215 C36.6471785,24.931846 36.6438844,24.9097862 36.6476706,24.8883772 L37.4490484,20.357021 L37.4490484,20.357021 C37.4549065,20.3238963 37.4437179,20.2900458 37.419273,20.2669371 L34.0268385,17.0599455 L34.0268385,17.0599455 C33.9867045,17.0220055 33.984926,16.9587139 34.0228661,16.91858 C34.0384357,16.9021101 34.0591382,16.8914177 34.0815807,16.888255 L38.7752895,16.2268062 L38.7752895,16.2268062 C38.8076013,16.2222528 38.8356591,16.2022207 38.8504587,16.1731387 L40.9518588,12.0437603 L40.9518588,12.0437603 C40.9769072,11.9945387 41.0371149,11.9749424 41.0863365,11.9999908 C41.1051882,12.0095843 41.1205124,12.0249085 41.1301059,12.0437603 L43.2315061,16.1731387 L43.2315061,16.1731387 C43.2463056,16.2022207 43.2743635,16.2222528 43.3066753,16.2268062 L48.0003841,16.888255 L48.0003841,16.888255 C48.0550722,16.8959618 48.0931581,16.9465428 48.0854513,17.001231 C48.0822887,17.0236735 48.0715962,17.044376 48.0551263,17.0599455 L44.6626917,20.2669371 L44.6626917,20.2669371 C44.6382468,20.2900458 44.6270582,20.3238963 44.6329164,20.357021 L45.4342941,24.8883772 L45.4342941,24.8883772 C45.4439121,24.9427617 45.4076217,24.9946461 45.3532371,25.0042641 C45.3318281,25.0080503 45.3097683,25.0047561 45.2903993,24.9948806 L41.0864052,22.8514234 L41.0864052,22.8514234 C41.0578708,22.8368748 41.024094,22.8368748 40.9955595,22.8514234 Z"></path></g></svg></i>
                <i class="star js-analytics-event js-rating" title="Good Documentation" data-action="rating" data-label="4"><svg width="16px" height="15px" viewBox="0 0 16 15" version="1.1" xmlns="http://www.w3.org/2000/svg"><g stroke="#999999" transform="translate(-33.000000, -11.000000)" stroke-width="1" fill="none" fill-rule="evenodd"><path d="M40.9955595,22.8514234 L36.7915654,24.9948806 L36.7915654,24.9948806 C36.7423632,25.019967 36.6821404,25.0004172 36.657054,24.951215 C36.6471785,24.931846 36.6438844,24.9097862 36.6476706,24.8883772 L37.4490484,20.357021 L37.4490484,20.357021 C37.4549065,20.3238963 37.4437179,20.2900458 37.419273,20.2669371 L34.0268385,17.0599455 L34.0268385,17.0599455 C33.9867045,17.0220055 33.984926,16.9587139 34.0228661,16.91858 C34.0384357,16.9021101 34.0591382,16.8914177 34.0815807,16.888255 L38.7752895,16.2268062 L38.7752895,16.2268062 C38.8076013,16.2222528 38.8356591,16.2022207 38.8504587,16.1731387 L40.9518588,12.0437603 L40.9518588,12.0437603 C40.9769072,11.9945387 41.0371149,11.9749424 41.0863365,11.9999908 C41.1051882,12.0095843 41.1205124,12.0249085 41.1301059,12.0437603 L43.2315061,16.1731387 L43.2315061,16.1731387 C43.2463056,16.2022207 43.2743635,16.2222528 43.3066753,16.2268062 L48.0003841,16.888255 L48.0003841,16.888255 C48.0550722,16.8959618 48.0931581,16.9465428 48.0854513,17.001231 C48.0822887,17.0236735 48.0715962,17.044376 48.0551263,17.0599455 L44.6626917,20.2669371 L44.6626917,20.2669371 C44.6382468,20.2900458 44.6270582,20.3238963 44.6329164,20.357021 L45.4342941,24.8883772 L45.4342941,24.8883772 C45.4439121,24.9427617 45.4076217,24.9946461 45.3532371,25.0042641 C45.3318281,25.0080503 45.3097683,25.0047561 45.2903993,24.9948806 L41.0864052,22.8514234 L41.0864052,22.8514234 C41.0578708,22.8368748 41.024094,22.8368748 40.9955595,22.8514234 Z"></path></g></svg></i>
                <i class="star js-analytics-event js-rating" title="OK Documentation" data-action="rating" data-label="3"><svg width="16px" height="15px" viewBox="0 0 16 15" version="1.1" xmlns="http://www.w3.org/2000/svg"><g stroke="#999999" transform="translate(-33.000000, -11.000000)" stroke-width="1" fill="none" fill-rule="evenodd"><path d="M40.9955595,22.8514234 L36.7915654,24.9948806 L36.7915654,24.9948806 C36.7423632,25.019967 36.6821404,25.0004172 36.657054,24.951215 C36.6471785,24.931846 36.6438844,24.9097862 36.6476706,24.8883772 L37.4490484,20.357021 L37.4490484,20.357021 C37.4549065,20.3238963 37.4437179,20.2900458 37.419273,20.2669371 L34.0268385,17.0599455 L34.0268385,17.0599455 C33.9867045,17.0220055 33.984926,16.9587139 34.0228661,16.91858 C34.0384357,16.9021101 34.0591382,16.8914177 34.0815807,16.888255 L38.7752895,16.2268062 L38.7752895,16.2268062 C38.8076013,16.2222528 38.8356591,16.2022207 38.8504587,16.1731387 L40.9518588,12.0437603 L40.9518588,12.0437603 C40.9769072,11.9945387 41.0371149,11.9749424 41.0863365,11.9999908 C41.1051882,12.0095843 41.1205124,12.0249085 41.1301059,12.0437603 L43.2315061,16.1731387 L43.2315061,16.1731387 C43.2463056,16.2022207 43.2743635,16.2222528 43.3066753,16.2268062 L48.0003841,16.888255 L48.0003841,16.888255 C48.0550722,16.8959618 48.0931581,16.9465428 48.0854513,17.001231 C48.0822887,17.0236735 48.0715962,17.044376 48.0551263,17.0599455 L44.6626917,20.2669371 L44.6626917,20.2669371 C44.6382468,20.2900458 44.6270582,20.3238963 44.6329164,20.357021 L45.4342941,24.8883772 L45.4342941,24.8883772 C45.4439121,24.9427617 45.4076217,24.9946461 45.3532371,25.0042641 C45.3318281,25.0080503 45.3097683,25.0047561 45.2903993,24.9948806 L41.0864052,22.8514234 L41.0864052,22.8514234 C41.0578708,22.8368748 41.024094,22.8368748 40.9955595,22.8514234 Z"></path></g></svg></i>
                <i class="star js-analytics-event js-rating" title="Poor Documentation" data-action="rating" data-label="2"><svg width="16px" height="15px" viewBox="0 0 16 15" version="1.1" xmlns="http://www.w3.org/2000/svg"><g stroke="#999999" transform="translate(-33.000000, -11.000000)" stroke-width="1" fill="none" fill-rule="evenodd"><path d="M40.9955595,22.8514234 L36.7915654,24.9948806 L36.7915654,24.9948806 C36.7423632,25.019967 36.6821404,25.0004172 36.657054,24.951215 C36.6471785,24.931846 36.6438844,24.9097862 36.6476706,24.8883772 L37.4490484,20.357021 L37.4490484,20.357021 C37.4549065,20.3238963 37.4437179,20.2900458 37.419273,20.2669371 L34.0268385,17.0599455 L34.0268385,17.0599455 C33.9867045,17.0220055 33.984926,16.9587139 34.0228661,16.91858 C34.0384357,16.9021101 34.0591382,16.8914177 34.0815807,16.888255 L38.7752895,16.2268062 L38.7752895,16.2268062 C38.8076013,16.2222528 38.8356591,16.2022207 38.8504587,16.1731387 L40.9518588,12.0437603 L40.9518588,12.0437603 C40.9769072,11.9945387 41.0371149,11.9749424 41.0863365,11.9999908 C41.1051882,12.0095843 41.1205124,12.0249085 41.1301059,12.0437603 L43.2315061,16.1731387 L43.2315061,16.1731387 C43.2463056,16.2022207 43.2743635,16.2222528 43.3066753,16.2268062 L48.0003841,16.888255 L48.0003841,16.888255 C48.0550722,16.8959618 48.0931581,16.9465428 48.0854513,17.001231 C48.0822887,17.0236735 48.0715962,17.044376 48.0551263,17.0599455 L44.6626917,20.2669371 L44.6626917,20.2669371 C44.6382468,20.2900458 44.6270582,20.3238963 44.6329164,20.357021 L45.4342941,24.8883772 L45.4342941,24.8883772 C45.4439121,24.9427617 45.4076217,24.9946461 45.3532371,25.0042641 C45.3318281,25.0080503 45.3097683,25.0047561 45.2903993,24.9948806 L41.0864052,22.8514234 L41.0864052,22.8514234 C41.0578708,22.8368748 41.024094,22.8368748 40.9955595,22.8514234 Z"></path></g></svg></i>
                <i class="star js-analytics-event js-rating" title="Unusable Documentation" data-action="rating" data-label="1"><svg width="16px" height="15px" viewBox="0 0 16 15" version="1.1" xmlns="http://www.w3.org/2000/svg"><g stroke="#999999" transform="translate(-33.000000, -11.000000)" stroke-width="1" fill="none" fill-rule="evenodd"><path d="M40.9955595,22.8514234 L36.7915654,24.9948806 L36.7915654,24.9948806 C36.7423632,25.019967 36.6821404,25.0004172 36.657054,24.951215 C36.6471785,24.931846 36.6438844,24.9097862 36.6476706,24.8883772 L37.4490484,20.357021 L37.4490484,20.357021 C37.4549065,20.3238963 37.4437179,20.2900458 37.419273,20.2669371 L34.0268385,17.0599455 L34.0268385,17.0599455 C33.9867045,17.0220055 33.984926,16.9587139 34.0228661,16.91858 C34.0384357,16.9021101 34.0591382,16.8914177 34.0815807,16.888255 L38.7752895,16.2268062 L38.7752895,16.2268062 C38.8076013,16.2222528 38.8356591,16.2022207 38.8504587,16.1731387 L40.9518588,12.0437603 L40.9518588,12.0437603 C40.9769072,11.9945387 41.0371149,11.9749424 41.0863365,11.9999908 C41.1051882,12.0095843 41.1205124,12.0249085 41.1301059,12.0437603 L43.2315061,16.1731387 L43.2315061,16.1731387 C43.2463056,16.2022207 43.2743635,16.2222528 43.3066753,16.2268062 L48.0003841,16.888255 L48.0003841,16.888255 C48.0550722,16.8959618 48.0931581,16.9465428 48.0854513,17.001231 C48.0822887,17.0236735 48.0715962,17.044376 48.0551263,17.0599455 L44.6626917,20.2669371 L44.6626917,20.2669371 C44.6382468,20.2900458 44.6270582,20.3238963 44.6329164,20.357021 L45.4342941,24.8883772 L45.4342941,24.8883772 C45.4439121,24.9427617 45.4076217,24.9946461 45.3532371,25.0042641 C45.3318281,25.0080503 45.3097683,25.0047561 45.2903993,24.9948806 L41.0864052,22.8514234 L41.0864052,22.8514234 C41.0578708,22.8368748 41.024094,22.8368748 40.9955595,22.8514234 Z"></path></g></svg></i>
            </div>

            <div class="quick-edit">
                <a class="edit-link js-edit-link" href="https://github.com/gradle/gradle/edit/master/subprojects/docs/src/docs/userguide/">
                    <svg width="11px" height="12px" viewBox="0 0 11 12" version="1.1" xmlns="http://www.w3.org/2000/svg" aria-hidden="true">
                        <g stroke="#999999" stroke-width="1" fill="none" fill-rule="evenodd" stroke-linecap="round" stroke-linejoin="round">
                            <polyline points="9 5.11724219 9 11.5 0.5 11.5 0.5 2.5 5 2.5"></polyline>
                            <polygon fill="#999999" points="9.59427002 0.565307617 4.31427002 5.84530762 4.31427002 6.56530762 5.03427002 6.56530762 10.31427 1.28530762"></polygon>
                        </g>
                    </svg>
                    Edit this page
                </a>
            </div>
        </aside><|MERGE_RESOLUTION|>--- conflicted
+++ resolved
@@ -205,11 +205,6 @@
             </li>
             <li><a class="nav-dropdown" data-toggle="collapse" href="#advanced-techniques" aria-expanded="false" aria-controls="advanced-techniques">Advanced Techniques</a>
                 <ul id="advanced-techniques">
-<<<<<<< HEAD
-=======
-                    <li><a href="lazy_configuration.html">Configuring Tasks Lazily</a></li>
-                    <li><a href="task_configuration_avoidance.html">Using Task Configuration Avoidance</a></li>
->>>>>>> ec74326a
                     <li><a href="https://guides.gradle.org/using-the-worker-api/">Developing Parallel Tasks</a></li>
                     <li><a href="test_kit.html">Testing Your Build with TestKit</a></li>
                     <li><a href="ant.html">Using Ant from Gradle</a></li>
@@ -229,6 +224,7 @@
             <li><a href="custom_tasks.html">Creating Custom Task Types</a></li>
             <li><a href="custom_plugins.html">Writing Custom Plugins</a></li>
             <li><a href="lazy_configuration.html">Configuring Tasks Lazily</a></li>
+            <li><a href="task_configuration_avoidance.html">Using Task Configuration Avoidance</a></li>
         </ul>
 
         <h3 id="reference">Reference</h3>
