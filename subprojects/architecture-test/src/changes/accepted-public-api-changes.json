{
    "acceptedApiChanges": [
        {
<<<<<<< HEAD
            "type": "org.gradle.kotlin.dsl.KotlinAssignmentExtensionsKt",
            "member": "Method org.gradle.kotlin.dsl.KotlinAssignmentExtensionsKt.assign(org.gradle.api.provider.Property,java.lang.Object)",
            "acceptation": "Compatibility check has an issue with generic extension function",
=======
            "type": "org.gradle.api.tasks.testing.Test",
            "member": "Method org.gradle.api.tasks.testing.Test.setForkEvery(long)",
            "acceptation": "Test.forkEvery setter with same nullability as the getter",
>>>>>>> e601e8df
            "changes": [
                "Method added to public class"
            ]
        }
    ]
}<|MERGE_RESOLUTION|>--- conflicted
+++ resolved
@@ -1,15 +1,17 @@
 {
     "acceptedApiChanges": [
         {
-<<<<<<< HEAD
+            "type": "org.gradle.api.tasks.testing.Test",
+            "member": "Method org.gradle.api.tasks.testing.Test.setForkEvery(long)",
+            "acceptation": "Test.forkEvery setter with same nullability as the getter",
+            "changes": [
+                "Method added to public class"
+            ]
+        },
+        {
             "type": "org.gradle.kotlin.dsl.KotlinAssignmentExtensionsKt",
             "member": "Method org.gradle.kotlin.dsl.KotlinAssignmentExtensionsKt.assign(org.gradle.api.provider.Property,java.lang.Object)",
             "acceptation": "Compatibility check has an issue with generic extension function",
-=======
-            "type": "org.gradle.api.tasks.testing.Test",
-            "member": "Method org.gradle.api.tasks.testing.Test.setForkEvery(long)",
-            "acceptation": "Test.forkEvery setter with same nullability as the getter",
->>>>>>> e601e8df
             "changes": [
                 "Method added to public class"
             ]
