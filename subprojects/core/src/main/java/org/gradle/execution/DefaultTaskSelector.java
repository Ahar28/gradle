--- conflicted
+++ resolved
@@ -46,16 +46,10 @@
     }
 
     @Inject
-<<<<<<< HEAD
-    protected ProblemsInternal getProblemsService() {
-        throw new UnsupportedOperationException();
-    }
-=======
     protected abstract ProjectConfigurer getConfigurer();
 
     @Inject
-    protected abstract InternalProblems getProblemsService();
->>>>>>> ae28766c
+    protected abstract ProblemsInternal getProblemsService();
 
     @Override
     public Spec<Task> getFilter(SelectionContext context, ProjectState project, String taskName, boolean includeSubprojects) {
