--- conflicted
+++ resolved
@@ -65,12 +65,8 @@
         return validationContext;
     }
 
-<<<<<<< HEAD
     private void logWarnings(List<? extends ProblemInternal> problems) {
-=======
-    private void logWarnings(List<? extends InternalProblem> problems) {
         // We are logging all the warnings that we encountered during validation here
->>>>>>> 31249bfe
         problems.stream()
             .filter(DefaultNodeValidator::isWarning)
             .forEach(problem -> {
