/*
 * Copyright 2017 the original author or authors.
 *
 * Licensed under the Apache License, Version 2.0 (the "License");
 * you may not use this file except in compliance with the License.
 * You may obtain a copy of the License at
 *
 *      http://www.apache.org/licenses/LICENSE-2.0
 *
 * Unless required by applicable law or agreed to in writing, software
 * distributed under the License is distributed on an "AS IS" BASIS,
 * WITHOUT WARRANTIES OR CONDITIONS OF ANY KIND, either express or implied.
 * See the License for the specific language governing permissions and
 * limitations under the License.
 */
package org.gradle.api.internal.initialization;

import org.gradle.api.Action;
import org.gradle.api.JavaVersion;
import org.gradle.api.artifacts.ArtifactView;
import org.gradle.api.artifacts.Configuration;
import org.gradle.api.artifacts.ConfigurationContainer;
import org.gradle.api.artifacts.component.ComponentIdentifier;
import org.gradle.api.artifacts.component.ProjectComponentIdentifier;
import org.gradle.api.artifacts.dsl.DependencyHandler;
import org.gradle.api.attributes.Attribute;
import org.gradle.api.attributes.AttributeContainer;
import org.gradle.api.attributes.Bundling;
import org.gradle.api.attributes.Category;
import org.gradle.api.attributes.LibraryElements;
import org.gradle.api.attributes.Usage;
import org.gradle.api.attributes.java.TargetJvmVersion;
import org.gradle.api.attributes.plugin.GradlePluginApiVersion;
import org.gradle.api.file.FileCollection;
import org.gradle.api.internal.artifacts.dsl.DependencyHandlerInternal;
import org.gradle.api.internal.artifacts.dsl.dependencies.DependencyFactoryInternal;
import org.gradle.api.internal.initialization.transform.BaseInstrumentingArtifactTransform;
import org.gradle.api.internal.initialization.transform.ExternalDependencyInstrumentingArtifactTransform;
import org.gradle.api.internal.initialization.transform.ProjectDependencyInstrumentingArtifactTransform;
import org.gradle.api.internal.model.NamedObjectInstantiator;
import org.gradle.internal.agents.AgentStatus;
import org.gradle.internal.classpath.ClassPath;
import org.gradle.internal.classpath.DefaultClassPath;
import org.gradle.internal.classpath.TransformedClassPath;
import org.gradle.internal.component.local.model.OpaqueComponentIdentifier;
import org.gradle.internal.logging.util.Log4jBannedVersion;
import org.gradle.util.GradleVersion;

import java.util.EnumSet;
import java.util.Set;

public class DefaultScriptClassPathResolver implements ScriptClassPathResolver {

    private static final Set<DependencyFactoryInternal.ClassPathNotation> GRADLE_API_NOTATIONS = EnumSet.of(
        DependencyFactoryInternal.ClassPathNotation.GRADLE_API,
        DependencyFactoryInternal.ClassPathNotation.LOCAL_GROOVY
    );

    private static final Attribute<Boolean> HIERARCHY_COLLECTED_ATTRIBUTE = Attribute.of("org.gradle.internal.hierarchy-collected", Boolean.class);
    public static final Attribute<String> INSTRUMENTED_ATTRIBUTE = Attribute.of("org.gradle.internal.instrumented", String.class);
    public static final String NOT_INSTRUMENTED_ATTRIBUTE_VALUE = "not-instrumented";
    private static final String INSTRUMENTED_EXTERNAL_DEPENDENCY_ATTRIBUTE = "instrumented-external-dependency";
    private static final String INSTRUMENTED_PROJECT_DEPENDENCY_ATTRIBUTE = "instrumented-project-dependency";
    private final NamedObjectInstantiator instantiator;
    private final AgentStatus agentStatus;

    public DefaultScriptClassPathResolver(
        NamedObjectInstantiator instantiator,
        AgentStatus agentStatus
    ) {
        this.instantiator = instantiator;
        this.agentStatus = agentStatus;
    }

    @Override
    public void prepareDependencyHandler(DependencyHandler dependencyHandler) {
<<<<<<< HEAD
        // We use `maybeCreate`, since buildSrc already has JAR_TYPE defined from the JavaBase plugin
        dependencyHandler.getArtifactTypes().maybeCreate(ArtifactTypeDefinition.JAR_TYPE).getAttributes()
            .attribute(INSTRUMENTED_ATTRIBUTE, NOT_INSTRUMENTED_ATTRIBUTE_VALUE)
=======
        ((DependencyHandlerInternal) dependencyHandler).getDefaultArtifactAttributes()
            .attribute(INSTRUMENTED_ATTRIBUTE, NOT_INSTRUMENTED_ATTRIBUTE)
>>>>>>> b771abc5
            .attribute(HIERARCHY_COLLECTED_ATTRIBUTE, false);

        // Register instrumentation transforms
        registerTransform(dependencyHandler, ExternalDependencyInstrumentingArtifactTransform.class, INSTRUMENTED_EXTERNAL_DEPENDENCY_ATTRIBUTE);
        registerTransform(dependencyHandler, ProjectDependencyInstrumentingArtifactTransform.class, INSTRUMENTED_PROJECT_DEPENDENCY_ATTRIBUTE);
    }

    private void registerTransform(DependencyHandler dependencyHandler, Class<? extends BaseInstrumentingArtifactTransform> transform, String instrumentedAttribute) {
        dependencyHandler.registerTransform(
            transform,
            spec -> {
                spec.getFrom().attribute(INSTRUMENTED_ATTRIBUTE, NOT_INSTRUMENTED_ATTRIBUTE_VALUE);
                spec.getTo().attribute(INSTRUMENTED_ATTRIBUTE, instrumentedAttribute);
                spec.parameters(parameters -> parameters.getAgentSupported().set(agentStatus.isAgentInstrumentationEnabled()));
            }
        );
    }

    @Override
    public void prepareClassPath(Configuration configuration, DependencyHandler dependencyHandler) {
        // should ideally reuse the `JvmPluginServices` but this code is too low level
        // and this service is therefore not available!
        AttributeContainer attributes = configuration.getAttributes();
        attributes.attribute(Usage.USAGE_ATTRIBUTE, instantiator.named(Usage.class, Usage.JAVA_RUNTIME));
        attributes.attribute(Category.CATEGORY_ATTRIBUTE, instantiator.named(Category.class, Category.LIBRARY));
        attributes.attribute(LibraryElements.LIBRARY_ELEMENTS_ATTRIBUTE, instantiator.named(LibraryElements.class, LibraryElements.JAR));
        attributes.attribute(Bundling.BUNDLING_ATTRIBUTE, instantiator.named(Bundling.class, Bundling.EXTERNAL));
        attributes.attribute(TargetJvmVersion.TARGET_JVM_VERSION_ATTRIBUTE, Integer.parseInt(JavaVersion.current().getMajorVersion()));
        attributes.attribute(GradlePluginApiVersion.GRADLE_PLUGIN_API_VERSION_ATTRIBUTE, instantiator.named(GradlePluginApiVersion.class, GradleVersion.current().getVersion()));

        configuration.getDependencyConstraints().add(dependencyHandler.getConstraints().create(Log4jBannedVersion.LOG4J2_CORE_COORDINATES, constraint -> constraint.version(version -> {
            version.require(Log4jBannedVersion.LOG4J2_CORE_REQUIRED_VERSION);
            version.reject(Log4jBannedVersion.LOG4J2_CORE_VULNERABLE_VERSION_RANGE);
        })));
    }

    @Override
    public ClassPath resolveClassPath(Configuration classpathConfiguration, DependencyHandler dependencyHandler, ConfigurationContainer configContainer) {
        FileCollection instrumentedExternalDependencies = getInstrumentedExternalDependencies(classpathConfiguration);
        FileCollection instrumentedProjectDependencies = getInstrumentedProjectDependencies(classpathConfiguration);
        return TransformedClassPath.handleInstrumentingArtifactTransform(DefaultClassPath.of(instrumentedExternalDependencies.plus(instrumentedProjectDependencies)));
    }

    private static FileCollection getInstrumentedExternalDependencies(Configuration classpathConfiguration) {
        return classpathConfiguration.getIncoming().artifactView((Action<? super ArtifactView.ViewConfiguration>) config -> {
            config.attributes(it -> it.attribute(INSTRUMENTED_ATTRIBUTE, INSTRUMENTED_EXTERNAL_DEPENDENCY_ATTRIBUTE));
            config.componentFilter(componentId -> !isGradleApi(componentId) && !isProject(componentId));
        }).getFiles();
    }

    private static boolean isGradleApi(ComponentIdentifier componentId) {
        if (componentId instanceof OpaqueComponentIdentifier) {
            DependencyFactoryInternal.ClassPathNotation classPathNotation = ((OpaqueComponentIdentifier) componentId).getClassPathNotation();
            return DefaultScriptClassPathResolver.GRADLE_API_NOTATIONS.contains(classPathNotation);
        }
        return false;
    }

    private static boolean isProject(ComponentIdentifier componentId) {
        return componentId instanceof ProjectComponentIdentifier;
    }

    private static FileCollection getInstrumentedProjectDependencies(Configuration classpathConfiguration) {
        return classpathConfiguration.getIncoming().artifactView((Action<? super ArtifactView.ViewConfiguration>) config -> {
            config.attributes(it -> it.attribute(INSTRUMENTED_ATTRIBUTE, INSTRUMENTED_PROJECT_DEPENDENCY_ATTRIBUTE));
            config.componentFilter(DefaultScriptClassPathResolver::isProject);
        }).getFiles();
    }
}<|MERGE_RESOLUTION|>--- conflicted
+++ resolved
@@ -74,14 +74,8 @@
 
     @Override
     public void prepareDependencyHandler(DependencyHandler dependencyHandler) {
-<<<<<<< HEAD
-        // We use `maybeCreate`, since buildSrc already has JAR_TYPE defined from the JavaBase plugin
-        dependencyHandler.getArtifactTypes().maybeCreate(ArtifactTypeDefinition.JAR_TYPE).getAttributes()
+        ((DependencyHandlerInternal) dependencyHandler).getDefaultArtifactAttributes()
             .attribute(INSTRUMENTED_ATTRIBUTE, NOT_INSTRUMENTED_ATTRIBUTE_VALUE)
-=======
-        ((DependencyHandlerInternal) dependencyHandler).getDefaultArtifactAttributes()
-            .attribute(INSTRUMENTED_ATTRIBUTE, NOT_INSTRUMENTED_ATTRIBUTE)
->>>>>>> b771abc5
             .attribute(HIERARCHY_COLLECTED_ATTRIBUTE, false);
 
         // Register instrumentation transforms
