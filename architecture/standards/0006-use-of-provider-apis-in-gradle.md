--- conflicted
+++ resolved
@@ -55,7 +55,6 @@
 
 This is unnecessary because users will have trouble creating instances of `NestedType` and merging different instances of `NestedType`. It's also more awkward for users to access the properties in the nested property.
 
-<<<<<<< HEAD
 If the nested type is a managed type (Gradle can generate its implementation), you can define a nested property with:
 ```
 interface NestedType {
@@ -92,9 +91,6 @@
 You should prefer to use managed types when possible. 
 
 #### Identity information 
-=======
-#### Identity information
->>>>>>> 8914d57e
 
 This is an inappropriate use of lazy types:
 
