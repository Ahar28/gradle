/*
 * Copyright 2010 the original author or authors.
 *
 * Licensed under the Apache License, Version 2.0 (the "License");
 * you may not use this file except in compliance with the License.
 * You may obtain a copy of the License at
 *
 *      http://www.apache.org/licenses/LICENSE-2.0
 *
 * Unless required by applicable law or agreed to in writing, software
 * distributed under the License is distributed on an "AS IS" BASIS,
 * WITHOUT WARRANTIES OR CONDITIONS OF ANY KIND, either express or implied.
 * See the License for the specific language governing permissions and
 * limitations under the License.
 */
package org.gradle.api.internal.artifacts.configurations;

import org.gradle.api.Action;
import org.gradle.api.DomainObjectSet;
import org.gradle.api.GradleException;
import org.gradle.api.InvalidUserDataException;
import org.gradle.api.Named;
import org.gradle.api.NamedDomainObjectProvider;
import org.gradle.api.UnknownDomainObjectException;
import org.gradle.api.artifacts.Configuration;
import org.gradle.api.artifacts.ConsumableConfiguration;
import org.gradle.api.artifacts.Dependency;
import org.gradle.api.artifacts.DependencyScopeConfiguration;
import org.gradle.api.artifacts.LegacyConfiguration;
import org.gradle.api.artifacts.ResolvableConfiguration;
import org.gradle.api.artifacts.UnknownConfigurationException;
import org.gradle.api.internal.AbstractNamedDomainObjectContainer;
import org.gradle.api.internal.AbstractValidatingNamedDomainObjectContainer;
import org.gradle.api.internal.CollectionCallbackActionDecorator;
import org.gradle.api.internal.DomainObjectContext;
import org.gradle.api.internal.artifacts.ConfigurationResolver;
import org.gradle.api.internal.attributes.AttributesSchemaInternal;
import org.gradle.api.problems.ProblemId;
import org.gradle.api.problems.Severity;
import org.gradle.api.problems.internal.GradleCoreProblemGroup;
import org.gradle.api.problems.internal.ProblemsInternal;
import org.gradle.api.provider.Provider;
import org.gradle.internal.Actions;
import org.gradle.internal.Cast;
import org.gradle.internal.reflect.Instantiator;
import org.jspecify.annotations.Nullable;

import javax.inject.Inject;
import java.util.Collection;
import java.util.concurrent.atomic.AtomicInteger;
import java.util.function.Consumer;
import java.util.function.Function;
import java.util.regex.Pattern;

// TODO: We should eventually consider making the DefaultConfigurationContainer extend DefaultPolymorphicDomainObjectContainer
public class DefaultConfigurationContainer extends AbstractValidatingNamedDomainObjectContainer<Configuration> implements ConfigurationContainerInternal {

    public static final String DETACHED_CONFIGURATION_DEFAULT_NAME = "detachedConfiguration";
    private static final Pattern RESERVED_NAMES_FOR_DETACHED_CONFS = Pattern.compile(DETACHED_CONFIGURATION_DEFAULT_NAME + "\\d*");

    private final DomainObjectContext owner;
    private final DefaultConfigurationFactory defaultConfigurationFactory;
    private final ResolutionStrategyFactory resolutionStrategyFactory;
    private final InternalProblems problemsService;

    private final ConfigurationResolver resolver;

    private final AtomicInteger detachedConfigurationDefaultNameCounter = new AtomicInteger(1);
<<<<<<< HEAD
    private final RootComponentMetadataBuilder rootComponentMetadataBuilder;
    private final ProblemsInternal problemsService;
=======
>>>>>>> cce1af89

    @Inject
    public DefaultConfigurationContainer(
        Instantiator instantiator,
        CollectionCallbackActionDecorator callbackDecorator,
        DomainObjectContext owner,
        DefaultConfigurationFactory defaultConfigurationFactory,
        ResolutionStrategyFactory resolutionStrategyFactory,
<<<<<<< HEAD
        ProblemsInternal problemsService
=======
        InternalProblems problemsService,
        ConfigurationResolver.Factory resolverFactory,
        AttributesSchemaInternal schema
>>>>>>> cce1af89
    ) {
        super(Configuration.class, instantiator, Named.Namer.INSTANCE, callbackDecorator);

        this.owner = owner;
        this.defaultConfigurationFactory = defaultConfigurationFactory;
        this.resolutionStrategyFactory = resolutionStrategyFactory;
        this.problemsService = problemsService;

        this.resolver = resolverFactory.create(this, owner, schema);
    }

    @Override
    @SuppressWarnings("deprecation")
    protected Configuration doCreate(String name) {
        // TODO: Deprecate legacy configurations for consumption
        validateNameIsAllowed(name);
        return defaultConfigurationFactory.create(name, false, resolver, resolutionStrategyFactory, ConfigurationRoles.ALL);
    }

    @Override
    protected NamedDomainObjectProvider<Configuration> createDomainObjectProvider(String name, @Nullable Action<? super Configuration> configurationAction) {
        // Called by `register` for registering legacy configurations.
        // We override to set the public type to `LegacyConfiguration`,
        // allowing us to filter for unlocked configurations using `withType`

        assertElementNotPresent(name);
        NamedDomainObjectProvider<Configuration> provider = Cast.uncheckedCast(
            getInstantiator().newInstance(AbstractNamedDomainObjectContainer.NamedDomainObjectCreatingProvider.class, DefaultConfigurationContainer.this, name, LegacyConfiguration.class, configurationAction)
        );
        doAddLater(provider);

        return provider;
    }

    @Override
    public void visitConsumable(Consumer<ConfigurationInternal> visitor) {

        // Visit all configurations which are known to be consumable
        withType(ConsumableConfiguration.class).forEach(configuration ->
            visitor.accept((ConfigurationInternal) configuration)
        );

        // Then, visit any configuration with unknown role, checking if it is consumable
        withType(LegacyConfiguration.class).forEach(configuration -> {
            if (configuration.isCanBeConsumed()) {
                visitor.accept((ConfigurationInternal) configuration);
            }
        });

    }

    @Override
    @Nullable
    public ConfigurationInternal findByName(String name) {
        return (ConfigurationInternal) super.findByName(name);
    }

    @Override
    public ConfigurationInternal getByName(String name) {
        return (ConfigurationInternal) super.getByName(name);
    }

    @Override
    public String getTypeDisplayName() {
        return "configuration";
    }

    @Override
    protected UnknownDomainObjectException createNotFoundException(String name) {
        return new UnknownConfigurationException(String.format("Configuration with name '%s' not found.", name));
    }

    private RuntimeException failOnAttemptToAdd(String behavior) {
        GradleException ex = new GradleException(behavior);
        ProblemId id = ProblemId.create("method-not-allowed", "Method call not allowed", GradleCoreProblemGroup.configurationUsage());
        throw problemsService.getInternalReporter().throwing(ex, id, spec -> {
            spec.contextualLabel(ex.getMessage());
            spec.severity(Severity.ERROR);
        });
    }

    @Override
    public boolean add(@Nullable Configuration o) {
        throw failOnAttemptToAdd("Adding a configuration directly to the configuration container is not allowed.  Use a factory method instead to create a new configuration in the container.");
    }

    @Override
    public boolean addAll(Collection<? extends Configuration> c) {
        throw failOnAttemptToAdd("Adding a collection of configurations directly to the configuration container is not allowed.  Use a factory method instead to create a new configuration in the container.");
    }

    @Override
    public void addLater(Provider<? extends Configuration> provider) {
        throw failOnAttemptToAdd("Adding a configuration provider directly to the configuration container is not allowed.  Use a factory method instead to create a new configuration in the container.");
    }

    @Override
    public void addAllLater(Provider<? extends Iterable<Configuration>> provider) {
        throw failOnAttemptToAdd("Adding a provider of configurations directly to the configuration container is not allowed.  Use a factory method instead to create a new configuration in the container.");
    }

    @Override
    public ConfigurationInternal detachedConfiguration(Dependency... dependencies) {
        String name = nextDetachedConfigurationName();

        @SuppressWarnings("deprecation")
        ConfigurationRole role = ConfigurationRoles.RESOLVABLE_DEPENDENCY_SCOPE;
        DefaultLegacyConfiguration detachedConfiguration = defaultConfigurationFactory.create(
            name,
            true,
            resolver,
            resolutionStrategyFactory,
            role
        );
        copyAllTo(detachedConfiguration, dependencies);
        return detachedConfiguration;
    }

    private String nextDetachedConfigurationName() {
        return DETACHED_CONFIGURATION_DEFAULT_NAME + detachedConfigurationDefaultNameCounter.getAndIncrement();
    }

    private void copyAllTo(DefaultConfiguration detachedConfiguration, Dependency[] dependencies) {
        DomainObjectSet<Dependency> detachedDependencies = detachedConfiguration.getDependencies();
        for (Dependency dependency : dependencies) {
            detachedDependencies.add(dependency.copy());
        }
    }

    @Override
    public NamedDomainObjectProvider<ResolvableConfiguration> resolvable(String name) {
        assertCanMutate("resolvable(String)");
        return registerResolvableConfiguration(name, Actions.doNothing());
    }

    @Override
    public NamedDomainObjectProvider<ResolvableConfiguration> resolvable(String name, Action<? super ResolvableConfiguration> action) {
        assertCanMutate("resolvable(String, Action)");
        return registerResolvableConfiguration(name, action);
    }

    @Override
    public Configuration resolvableLocked(String name) {
        assertCanMutate("resolvableLocked(String)");
        return createLockedLegacyConfiguration(name, ConfigurationRoles.RESOLVABLE, Actions.doNothing());
    }

    @Override
    public Configuration resolvableLocked(String name, Action<? super Configuration> action) {
        assertCanMutate("resolvableLocked(String, Action)");
        return createLockedLegacyConfiguration(name, ConfigurationRoles.RESOLVABLE, action);
    }

    @Override
    public NamedDomainObjectProvider<ConsumableConfiguration> consumable(String name) {
        assertCanMutate("consumable(String)");
        return registerConsumableConfiguration(name, Actions.doNothing());
    }

    @Override
    public NamedDomainObjectProvider<ConsumableConfiguration> consumable(String name, Action<? super ConsumableConfiguration> action) {
        assertCanMutate("consumable(String, Action)");
        return registerConsumableConfiguration(name, action);
    }

    @Override
    public Configuration consumableLocked(String name) {
        assertCanMutate("consumableLocked(String)");
        return createLockedLegacyConfiguration(name, ConfigurationRoles.CONSUMABLE, Actions.doNothing());
    }

    @Override
    public Configuration consumableLocked(String name, Action<? super Configuration> action) {
        assertCanMutate("consumableLocked(String, Action)");
        return createLockedLegacyConfiguration(name, ConfigurationRoles.CONSUMABLE, action);
    }

    @Override
    public NamedDomainObjectProvider<DependencyScopeConfiguration> dependencyScope(String name) {
        assertCanMutate("dependencyScope(String)");
        return registerDependencyScopeConfiguration(name, Actions.doNothing());
    }

    @Override
    public NamedDomainObjectProvider<DependencyScopeConfiguration> dependencyScope(String name, Action<? super DependencyScopeConfiguration> action) {
        assertCanMutate("dependencyScope(String, Action)");
        return registerDependencyScopeConfiguration(name, action);
    }

    @Override
    public Configuration dependencyScopeLocked(String name) {
        assertCanMutate("dependencyScopeLocked(String)");
        return createLockedLegacyConfiguration(name, ConfigurationRoles.DEPENDENCY_SCOPE, Actions.doNothing());
    }

    @Override
    public Configuration dependencyScopeLocked(String name, Action<? super Configuration> action) {
        assertCanMutate("dependencyScopeLocked(String, Action)");
        return createLockedLegacyConfiguration(name, ConfigurationRoles.DEPENDENCY_SCOPE, action);
    }

    @Override
    @Deprecated
    public Configuration resolvableDependencyScopeLocked(String name) {
        assertCanMutate("resolvableDependencyScopeLocked(String)");
        return createLockedLegacyConfiguration(name, ConfigurationRoles.RESOLVABLE_DEPENDENCY_SCOPE, Actions.doNothing());
    }

    @Override
    @Deprecated
    public Configuration resolvableDependencyScopeLocked(String name, Action<? super Configuration> action) {
        assertCanMutate("resolvableDependencyScopeLocked(String, Action)");
        return createLockedLegacyConfiguration(name, ConfigurationRoles.RESOLVABLE_DEPENDENCY_SCOPE, action);
    }

    @Override
    public Configuration migratingLocked(String name, ConfigurationRole role) {
        assertCanMutate("migratingLocked(String, ConfigurationRole)");
        return migratingLocked(name, role, Actions.doNothing());
    }

    @Override
    public Configuration migratingLocked(String name, ConfigurationRole role, Action<? super Configuration> action) {
        assertCanMutate("migratingLocked(String, ConfigurationRole, Action)");

        if (ConfigurationRolesForMigration.ALL.contains(role)) {
            return createLockedLegacyConfiguration(name, role, action);
        } else {
            throw new InvalidUserDataException("Unknown migration role: " + role);
        }
    }

    @Override
    public Configuration maybeCreateDependencyScopeLocked(String name, boolean verifyPrexisting) {
        ConfigurationInternal conf = findByName(name);
        if (null != conf) {
            if (verifyPrexisting) {
                throw failOnReservedName(name);
            } else {
                // We should also prevent usage mutation here, but we can't because this would break
                // existing undeprecated behavior.
                // Introduce locking here in Gradle 9.x.
                return getByName(name);
            }
        } else {
            return createLockedLegacyConfiguration(name, ConfigurationRoles.DEPENDENCY_SCOPE, Actions.doNothing());
        }
    }

    private RuntimeException failOnReservedName(String confName) {
        GradleException ex = new GradleException("The configuration " + confName + " was created explicitly. This configuration name is reserved for creation by Gradle.");
        ProblemId id = ProblemId.create("unexpected configuration usage", "Unexpected configuration usage", GradleCoreProblemGroup.configurationUsage());
        throw problemsService.getInternalReporter().throwing(ex, id, spec -> {
            spec.contextualLabel(ex.getMessage());
            spec.severity(Severity.ERROR);
        });
    }

    private NamedDomainObjectProvider<ConsumableConfiguration> registerConsumableConfiguration(String name, Action<? super ConsumableConfiguration> configureAction) {
        return registerConfiguration(name, configureAction, ConsumableConfiguration.class, n ->
            defaultConfigurationFactory.createConsumable(name, resolver, resolutionStrategyFactory)
        );
    }

    private NamedDomainObjectProvider<ResolvableConfiguration> registerResolvableConfiguration(String name, Action<? super ResolvableConfiguration> configureAction) {
        return registerConfiguration(name, configureAction, ResolvableConfiguration.class, n ->
            defaultConfigurationFactory.createResolvable(name, resolver, resolutionStrategyFactory)
        );
    }

    private NamedDomainObjectProvider<DependencyScopeConfiguration> registerDependencyScopeConfiguration(String name, Action<? super DependencyScopeConfiguration> configureAction) {
        return registerConfiguration(name, configureAction, DependencyScopeConfiguration.class, n ->
            defaultConfigurationFactory.createDependencyScope(name, resolver, resolutionStrategyFactory)
        );
    }

    private ConfigurationInternal createLockedLegacyConfiguration(String name, ConfigurationRole role, Action<? super Configuration> configureAction) {
        assertElementNotPresent(name);
        validateNameIsAllowed(name);
        ConfigurationInternal configuration = defaultConfigurationFactory.create(name, false, resolver, resolutionStrategyFactory, role);
        super.add(configuration);
        configureAction.execute(configuration);
        configuration.preventUsageMutation();
        configuration.setVisible(false);
        return configuration;
    }

    private <T extends Configuration> NamedDomainObjectProvider<T> registerConfiguration(String name, Action<? super T> configureAction, Class<T> publicType, Function<String, T> factory) {
        assertElementNotPresent(name);
        validateNameIsAllowed(name);

        NamedDomainObjectProvider<T> configuration = Cast.uncheckedCast(
            getInstantiator().newInstance(NamedDomainObjectCreatingProvider.class, this, name, publicType, configureAction, factory));
        doAddLater(configuration);
        return configuration;
    }

    private void validateNameIsAllowed(String name) {
        if (RESERVED_NAMES_FOR_DETACHED_CONFS.matcher(name).matches()) {
            GradleException ex = new GradleException(String.format("Creating a configuration with a name that starts with 'detachedConfiguration' is not allowed.  Use a different name for the configuration '%s'", name));
            ProblemId id = ProblemId.create("name-not-allowed", "Configuration name not allowed", GradleCoreProblemGroup.configurationUsage());
            throw problemsService.getInternalReporter().throwing(ex, id, spec -> {
                spec.contextualLabel(ex.getMessage());
                spec.severity(Severity.ERROR);
            });
        }
    }

    // Cannot be private due to reflective instantiation
    public class NamedDomainObjectCreatingProvider<I extends Configuration> extends AbstractDomainObjectCreatingProvider<I> {

        private final Function<String, I> factory;

        public NamedDomainObjectCreatingProvider(String name, Class<I> type, @Nullable Action<? super I> configureAction, Function<String, I> factory) {
            super(name, type, configureAction);
            this.factory = factory;
        }

        @Override
        protected I createDomainObject() {
            return factory.apply(getName());
        }
    }

    @Override
    public String getDisplayName() {
        return "configuration container for " + owner.getDisplayName();
    }
}<|MERGE_RESOLUTION|>--- conflicted
+++ resolved
@@ -61,16 +61,11 @@
     private final DomainObjectContext owner;
     private final DefaultConfigurationFactory defaultConfigurationFactory;
     private final ResolutionStrategyFactory resolutionStrategyFactory;
-    private final InternalProblems problemsService;
+    private final ProblemsInternal problemsService;
 
     private final ConfigurationResolver resolver;
 
     private final AtomicInteger detachedConfigurationDefaultNameCounter = new AtomicInteger(1);
-<<<<<<< HEAD
-    private final RootComponentMetadataBuilder rootComponentMetadataBuilder;
-    private final ProblemsInternal problemsService;
-=======
->>>>>>> cce1af89
 
     @Inject
     public DefaultConfigurationContainer(
@@ -79,13 +74,9 @@
         DomainObjectContext owner,
         DefaultConfigurationFactory defaultConfigurationFactory,
         ResolutionStrategyFactory resolutionStrategyFactory,
-<<<<<<< HEAD
-        ProblemsInternal problemsService
-=======
-        InternalProblems problemsService,
+        ProblemsInternal problemsService,
         ConfigurationResolver.Factory resolverFactory,
         AttributesSchemaInternal schema
->>>>>>> cce1af89
     ) {
         super(Configuration.class, instantiator, Named.Namer.INSTANCE, callbackDecorator);
 
