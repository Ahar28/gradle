--- conflicted
+++ resolved
@@ -421,13 +421,9 @@
             DomainObjectContext domainObjectContext,
             DefaultConfigurationFactory defaultConfigurationFactory,
             ResolutionStrategyFactory resolutionStrategyFactory,
-<<<<<<< HEAD
             ProblemsInternal problemsService
-=======
-            InternalProblems problemsService,
             ConfigurationResolver.Factory resolverFactory,
             AttributesSchemaInternal attributesSchema
->>>>>>> cce1af89
         ) {
             return instantiator.newInstance(DefaultConfigurationContainer.class,
                 instantiator,
