--- conflicted
+++ resolved
@@ -18,12 +18,6 @@
 
 import org.gradle.api.tasks.testing.TestFailureDetails;
 import org.jspecify.annotations.Nullable;
-
-<<<<<<< HEAD
-import java.util.Arrays;
-=======
-import javax.annotation.Nullable;
->>>>>>> 4d122b40
 
 public class DefaultTestFailureDetails implements TestFailureDetails {
 
@@ -78,21 +72,12 @@
     }
 
     @Override
-<<<<<<< HEAD
     public byte @Nullable [] getExpectedContent() {
-        return expectedContent;
-=======
-    public byte[] getExpectedContent() {
         return null;
->>>>>>> 4d122b40
     }
 
     @Override
-<<<<<<< HEAD
     public byte @Nullable [] getActualContent() {
-        return actualContent;
-=======
-    public byte[] getActualContent() {
         return null;
     }
 
@@ -102,6 +87,5 @@
             "className='" + className + '\'' +
             ", message='" + message + '\'' +
             '}';
->>>>>>> 4d122b40
     }
 }