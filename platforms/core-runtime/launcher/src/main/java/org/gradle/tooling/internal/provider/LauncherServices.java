/*
 * Copyright 2013 the original author or authors.
 *
 * Licensed under the Apache License, Version 2.0 (the "License");
 * you may not use this file except in compliance with the License.
 * You may obtain a copy of the License at
 *
 *      http://www.apache.org/licenses/LICENSE-2.0
 *
 * Unless required by applicable law or agreed to in writing, software
 * distributed under the License is distributed on an "AS IS" BASIS,
 * WITHOUT WARRANTIES OR CONDITIONS OF ANY KIND, either express or implied.
 * See the License for the specific language governing permissions and
 * limitations under the License.
 */

package org.gradle.tooling.internal.provider;

import org.gradle.StartParameter;
import org.gradle.api.internal.changedetection.state.FileHasherStatistics;
import org.gradle.api.internal.tasks.userinput.BuildScanUserInputHandler;
import org.gradle.api.internal.tasks.userinput.DefaultBuildScanUserInputHandler;
import org.gradle.api.internal.tasks.userinput.DefaultUserInputHandler;
import org.gradle.api.internal.tasks.userinput.NonInteractiveUserInputHandler;
import org.gradle.api.internal.tasks.userinput.UserInputHandler;
import org.gradle.api.internal.tasks.userinput.UserInputReader;
import org.gradle.api.problems.internal.ExceptionProblemRegistry;
import org.gradle.api.problems.internal.ProblemsInternal;
import org.gradle.deployment.internal.DeploymentRegistryInternal;
import org.gradle.execution.WorkValidationWarningReporter;
import org.gradle.initialization.BuildCancellationToken;
import org.gradle.initialization.BuildEventConsumer;
import org.gradle.initialization.BuildRequestMetaData;
import org.gradle.initialization.layout.BuildLayout;
import org.gradle.internal.build.BuildLayoutValidator;
import org.gradle.internal.build.BuildStateRegistry;
import org.gradle.internal.build.event.BuildEventListenerFactory;
import org.gradle.internal.buildevents.BuildLoggerFactory;
import org.gradle.internal.buildevents.BuildStartedTime;
import org.gradle.internal.buildoption.InternalOptions;
import org.gradle.internal.buildtree.BuildActionRunner;
import org.gradle.internal.buildtree.BuildTreeActionExecutor;
import org.gradle.internal.buildtree.BuildTreeModelControllerServices;
import org.gradle.internal.buildtree.InitDeprecationLoggingActionExecutor;
import org.gradle.internal.buildtree.InitProblems;
import org.gradle.internal.buildtree.ProblemReportingBuildActionRunner;
import org.gradle.internal.concurrent.ExecutorFactory;
import org.gradle.internal.enterprise.core.GradleEnterprisePluginManager;
import org.gradle.internal.event.ListenerManager;
import org.gradle.internal.exception.ExceptionAnalyser;
import org.gradle.internal.execution.WorkInputListeners;
import org.gradle.internal.file.StatStatistics;
import org.gradle.internal.logging.sink.OutputEventListenerManager;
import org.gradle.internal.logging.text.StyledTextOutputFactory;
import org.gradle.internal.nativeintegration.filesystem.FileSystem;
import org.gradle.internal.operations.BuildOperationListenerManager;
import org.gradle.internal.operations.BuildOperationProgressEventEmitter;
import org.gradle.internal.operations.BuildOperationRunner;
import org.gradle.internal.operations.logging.LoggingBuildOperationProgressBroadcaster;
import org.gradle.internal.operations.notify.BuildOperationNotificationValve;
import org.gradle.internal.problems.failure.FailureFactory;
import org.gradle.internal.service.Provides;
import org.gradle.internal.service.ServiceRegistration;
import org.gradle.internal.service.ServiceRegistrationProvider;
import org.gradle.internal.service.scopes.AbstractGradleModuleServices;
import org.gradle.internal.session.BuildSessionActionExecutor;
import org.gradle.internal.snapshot.CaseSensitivity;
import org.gradle.internal.snapshot.ValueSnapshotter;
import org.gradle.internal.snapshot.impl.DirectorySnapshotterStatistics;
import org.gradle.internal.time.Clock;
import org.gradle.internal.time.Time;
import org.gradle.internal.watch.vfs.BuildLifecycleAwareVirtualFileSystem;
import org.gradle.internal.watch.vfs.FileChangeListeners;
import org.gradle.internal.work.WorkerLeaseService;
import org.gradle.launcher.exec.BuildCompletionNotifyingBuildActionRunner;
import org.gradle.launcher.exec.BuildOutcomeReportingBuildActionRunner;
import org.gradle.launcher.exec.BuildTreeLifecycleBuildActionExecutor;
import org.gradle.launcher.exec.ChainingBuildActionRunner;
import org.gradle.launcher.exec.RootBuildLifecycleBuildActionExecutor;
import org.gradle.launcher.exec.RunAsBuildOperationBuildActionExecutor;
import org.gradle.launcher.exec.RunAsWorkerThreadBuildActionExecutor;
import org.gradle.problems.buildtree.ProblemDiagnosticsFactory;
import org.gradle.problems.buildtree.ProblemReporter;
import org.gradle.problems.buildtree.ProblemStream;
import org.gradle.tooling.internal.provider.continuous.ContinuousBuildActionExecutor;

import java.util.List;

import static org.gradle.internal.snapshot.CaseSensitivity.CASE_INSENSITIVE;
import static org.gradle.internal.snapshot.CaseSensitivity.CASE_SENSITIVE;

public class LauncherServices extends AbstractGradleModuleServices {
    @Override
    public void registerGlobalServices(ServiceRegistration registration) {
        registration.add(BuildActionRunner.class, ExecuteBuildActionRunner.class);
        registration.addProvider(new ToolingGlobalScopeServices());
    }

    @Override
    public void registerBuildSessionServices(ServiceRegistration registration) {
        registration.addProvider(new ToolingBuildSessionScopeServices());
    }

    @Override
    public void registerBuildTreeServices(ServiceRegistration registration) {
        registration.addProvider(new ToolingBuildTreeScopeServices());
    }

    static class ToolingGlobalScopeServices implements ServiceRegistrationProvider {
        @Provides
        BuildLoggerFactory createBuildLoggerFactory(
            StyledTextOutputFactory styledTextOutputFactory,
            WorkValidationWarningReporter workValidationWarningReporter,
            FailureFactory failureFactory
        ) {
            return new BuildLoggerFactory(
                styledTextOutputFactory,
                workValidationWarningReporter,
                Time.clock(),
                null,
                failureFactory
            );
        }
    }

    static class ToolingBuildSessionScopeServices implements ServiceRegistrationProvider {
        @Provides
        BuildSessionActionExecutor createActionExecutor(
            BuildEventListenerFactory listenerFactory,
            ExecutorFactory executorFactory,
            ListenerManager listenerManager,
            BuildOperationListenerManager buildOperationListenerManager,
            BuildOperationRunner buildOperationRunner,
            WorkInputListeners workListeners,
            FileChangeListeners fileChangeListeners,
            StyledTextOutputFactory styledTextOutputFactory,
            BuildRequestMetaData requestMetaData,
            BuildCancellationToken cancellationToken,
            DeploymentRegistryInternal deploymentRegistry,
            BuildEventConsumer eventConsumer,
            BuildStartedTime buildStartedTime,
            Clock clock,
            LoggingBuildOperationProgressBroadcaster loggingBuildOperationProgressBroadcaster,
            BuildOperationNotificationValve buildOperationNotificationValve,
            BuildTreeModelControllerServices buildModelServices,
            WorkerLeaseService workerLeaseService,
            BuildLayoutValidator buildLayoutValidator,
            FileSystem fileSystem,
            BuildLifecycleAwareVirtualFileSystem virtualFileSystem,
            ValueSnapshotter valueSnapshotter
        ) {
            CaseSensitivity caseSensitivity = fileSystem.isCaseSensitive() ? CASE_SENSITIVE : CASE_INSENSITIVE;
            return new SubscribableBuildActionExecutor(
                listenerManager,
                buildOperationListenerManager,
                listenerFactory, eventConsumer,
                new ContinuousBuildActionExecutor(
                    workListeners,
                    fileChangeListeners,
                    styledTextOutputFactory,
                    executorFactory,
                    requestMetaData,
                    cancellationToken,
                    deploymentRegistry,
                    listenerManager,
                    buildStartedTime,
                    clock,
                    fileSystem,
                    caseSensitivity,
                    virtualFileSystem,
                    new RunAsWorkerThreadBuildActionExecutor(
                        workerLeaseService,
                        new RunAsBuildOperationBuildActionExecutor(
                            new BuildTreeLifecycleBuildActionExecutor(buildModelServices, buildLayoutValidator, valueSnapshotter),
                            buildOperationRunner,
                            loggingBuildOperationProgressBroadcaster,
                            buildOperationNotificationValve
                        ))));
        }

        @Provides
        UserInputHandler createUserInputHandler(BuildRequestMetaData requestMetaData, OutputEventListenerManager outputEventListenerManager, Clock clock, UserInputReader inputReader) {
            if (!requestMetaData.isInteractive()) {
                return new NonInteractiveUserInputHandler();
            }

            return new DefaultUserInputHandler(outputEventListenerManager.getBroadcaster(), clock, inputReader);
        }

        @Provides
        BuildScanUserInputHandler createBuildScanUserInputHandler(UserInputHandler userInputHandler) {
            return new DefaultBuildScanUserInputHandler(userInputHandler);
        }

    }

    static class ToolingBuildTreeScopeServices implements ServiceRegistrationProvider {
        @Provides
        ProblemStream createProblemStream(StartParameter parameter, ProblemDiagnosticsFactory diagnosticsFactory) {
            return parameter.getWarningMode().shouldDisplayMessages() ? diagnosticsFactory.newUnlimitedStream() : diagnosticsFactory.newStream();
        }

        @Provides
        BuildTreeActionExecutor createActionExecutor(
            List<BuildActionRunner> buildActionRunners,
            StyledTextOutputFactory styledTextOutputFactory,
            BuildStateRegistry buildStateRegistry,
            BuildOperationProgressEventEmitter eventEmitter,
            ListenerManager listenerManager,
            BuildStartedTime buildStartedTime,
            BuildRequestMetaData buildRequestMetaData,
            GradleEnterprisePluginManager gradleEnterprisePluginManager,
            BuildLifecycleAwareVirtualFileSystem virtualFileSystem,
            DeploymentRegistryInternal deploymentRegistry,
            StatStatistics.Collector statStatisticsCollector,
            FileHasherStatistics.Collector fileHasherStatisticsCollector,
            DirectorySnapshotterStatistics.Collector directorySnapshotterStatisticsCollector,
            BuildOperationRunner buildOperationRunner,
            BuildLayout buildLayout,
            ExceptionAnalyser exceptionAnalyser,
            List<ProblemReporter> problemReporters,
            BuildLoggerFactory buildLoggerFactory,
            InternalOptions options,
            StartParameter startParameter,
<<<<<<< HEAD
            ProblemsInternal problemsService,
=======
            FailureFactory failureFactory,
            InternalProblems problemsService,
>>>>>>> 7b8d6751
            ProblemStream problemStream,
            ExceptionProblemRegistry registry
        ) {
            return new InitProblems(
                new InitDeprecationLoggingActionExecutor(
                    eventEmitter,
                    startParameter,
                    problemsService,
                    problemStream,
                    new RootBuildLifecycleBuildActionExecutor(
                        buildStateRegistry,
                        new BuildCompletionNotifyingBuildActionRunner(
                            gradleEnterprisePluginManager,
                            failureFactory,
                            new FileSystemWatchingBuildActionRunner(
                                eventEmitter,
                                virtualFileSystem,
                                deploymentRegistry,
                                statStatisticsCollector,
                                fileHasherStatisticsCollector,
                                directorySnapshotterStatisticsCollector,
                                buildOperationRunner,
                                options,
                                new BuildOutcomeReportingBuildActionRunner(
                                    styledTextOutputFactory,
                                    listenerManager,
                                    buildStartedTime,
                                    buildRequestMetaData,
                                    buildLoggerFactory,
                                    failureFactory,
                                    registry,
                                    new ProblemReportingBuildActionRunner(
                                        exceptionAnalyser,
                                        buildLayout,
                                        problemReporters,
                                        new ChainingBuildActionRunner(buildActionRunners)
                                    )
                                )
                            )
                        )
                    )
                ),
                problemsService);
        }

        @Provides
        BuildLoggerFactory createBuildLoggerFactory(
            StyledTextOutputFactory styledTextOutputFactory,
            WorkValidationWarningReporter workValidationWarningReporter,
            Clock clock,
            GradleEnterprisePluginManager gradleEnterprisePluginManager,
            FailureFactory failureFactory
        ) {
            return new BuildLoggerFactory(
                styledTextOutputFactory,
                workValidationWarningReporter,
                clock,
                gradleEnterprisePluginManager,
                failureFactory
            );
        }
    }
}<|MERGE_RESOLUTION|>--- conflicted
+++ resolved
@@ -222,12 +222,8 @@
             BuildLoggerFactory buildLoggerFactory,
             InternalOptions options,
             StartParameter startParameter,
-<<<<<<< HEAD
             ProblemsInternal problemsService,
-=======
             FailureFactory failureFactory,
-            InternalProblems problemsService,
->>>>>>> 7b8d6751
             ProblemStream problemStream,
             ExceptionProblemRegistry registry
         ) {
