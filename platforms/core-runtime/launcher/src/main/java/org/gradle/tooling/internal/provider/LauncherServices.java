--- conflicted
+++ resolved
@@ -222,12 +222,8 @@
             BuildLoggerFactory buildLoggerFactory,
             InternalOptions options,
             StartParameter startParameter,
-<<<<<<< HEAD
             ProblemsInternal problemsService,
-=======
             FailureFactory failureFactory,
-            InternalProblems problemsService,
->>>>>>> 7b8d6751
             ProblemStream problemStream,
             ExceptionProblemRegistry registry
         ) {
@@ -257,16 +253,6 @@
                                     buildStartedTime,
                                     buildRequestMetaData,
                                     buildLoggerFactory,
-<<<<<<< HEAD
-                                    registry
-                                ),
-                                options)
-                        )),
-                    eventEmitter,
-                    startParameter,
-                    problemsService,
-                    problemStream),
-=======
                                     failureFactory,
                                     registry,
                                     new ProblemReportingBuildActionRunner(
@@ -280,7 +266,6 @@
                         )
                     )
                 ),
->>>>>>> 7b8d6751
                 problemsService);
         }
 
