/*
 * Copyright 2015 the original author or authors.
 *
 * Licensed under the Apache License, Version 2.0 (the "License");
 * you may not use this file except in compliance with the License.
 * You may obtain a copy of the License at
 *
 *      http://www.apache.org/licenses/LICENSE-2.0
 *
 * Unless required by applicable law or agreed to in writing, software
 * distributed under the License is distributed on an "AS IS" BASIS,
 * WITHOUT WARRANTIES OR CONDITIONS OF ANY KIND, either express or implied.
 * See the License for the specific language governing permissions and
 * limitations under the License.
 */
package org.gradle.tooling.internal.consumer.parameters;

import com.google.common.collect.ImmutableList;
import org.gradle.internal.Cast;
import org.gradle.internal.event.ListenerBroadcast;
import org.gradle.tooling.Failure;
import org.gradle.tooling.events.FinishEvent;
import org.gradle.tooling.events.OperationDescriptor;
import org.gradle.tooling.events.OperationResult;
import org.gradle.tooling.events.OperationType;
import org.gradle.tooling.events.PluginIdentifier;
import org.gradle.tooling.events.ProgressEvent;
import org.gradle.tooling.events.ProgressListener;
import org.gradle.tooling.events.StartEvent;
import org.gradle.tooling.events.configuration.ProjectConfigurationFinishEvent;
import org.gradle.tooling.events.configuration.ProjectConfigurationOperationDescriptor;
import org.gradle.tooling.events.configuration.ProjectConfigurationOperationResult;
import org.gradle.tooling.events.configuration.ProjectConfigurationOperationResult.PluginApplicationResult;
import org.gradle.tooling.events.configuration.ProjectConfigurationProgressEvent;
import org.gradle.tooling.events.configuration.ProjectConfigurationStartEvent;
import org.gradle.tooling.events.configuration.internal.DefaultPluginApplicationResult;
import org.gradle.tooling.events.configuration.internal.DefaultProjectConfigurationFailureResult;
import org.gradle.tooling.events.configuration.internal.DefaultProjectConfigurationFinishEvent;
import org.gradle.tooling.events.configuration.internal.DefaultProjectConfigurationOperationDescriptor;
import org.gradle.tooling.events.configuration.internal.DefaultProjectConfigurationStartEvent;
import org.gradle.tooling.events.configuration.internal.DefaultProjectConfigurationSuccessResult;
import org.gradle.tooling.events.download.FileDownloadFinishEvent;
import org.gradle.tooling.events.download.FileDownloadOperationDescriptor;
import org.gradle.tooling.events.download.FileDownloadProgressEvent;
import org.gradle.tooling.events.download.FileDownloadResult;
import org.gradle.tooling.events.download.FileDownloadStartEvent;
import org.gradle.tooling.events.download.internal.DefaultFileDownloadFailureResult;
import org.gradle.tooling.events.download.internal.DefaultFileDownloadFinishEvent;
import org.gradle.tooling.events.download.internal.DefaultFileDownloadOperationDescriptor;
import org.gradle.tooling.events.download.internal.DefaultFileDownloadStartEvent;
import org.gradle.tooling.events.download.internal.DefaultFileDownloadSuccessResult;
import org.gradle.tooling.events.download.internal.NotFoundFileDownloadSuccessResult;
import org.gradle.tooling.events.internal.DefaultBinaryPluginIdentifier;
import org.gradle.tooling.events.internal.DefaultFinishEvent;
import org.gradle.tooling.events.internal.DefaultOperationDescriptor;
import org.gradle.tooling.events.internal.DefaultOperationFailureResult;
import org.gradle.tooling.events.internal.DefaultOperationSuccessResult;
import org.gradle.tooling.events.internal.DefaultScriptPluginIdentifier;
import org.gradle.tooling.events.internal.DefaultStartEvent;
import org.gradle.tooling.events.internal.DefaultStatusEvent;
import org.gradle.tooling.events.lifecycle.BuildPhaseFinishEvent;
import org.gradle.tooling.events.lifecycle.BuildPhaseOperationDescriptor;
import org.gradle.tooling.events.lifecycle.BuildPhaseProgressEvent;
import org.gradle.tooling.events.lifecycle.BuildPhaseStartEvent;
import org.gradle.tooling.events.lifecycle.internal.DefaultBuildPhaseFinishEvent;
import org.gradle.tooling.events.lifecycle.internal.DefaultBuildPhaseOperationDescriptor;
import org.gradle.tooling.events.lifecycle.internal.DefaultBuildPhaseStartEvent;
import org.gradle.tooling.events.problems.AdditionalData;
import org.gradle.tooling.events.problems.ContextualLabel;
import org.gradle.tooling.events.problems.Details;
import org.gradle.tooling.events.problems.DocumentationLink;
import org.gradle.tooling.events.problems.Location;
import org.gradle.tooling.events.problems.Problem;
import org.gradle.tooling.events.problems.ProblemContext;
import org.gradle.tooling.events.problems.ProblemDefinition;
import org.gradle.tooling.events.problems.ProblemEvent;
import org.gradle.tooling.events.problems.ProblemGroup;
import org.gradle.tooling.events.problems.ProblemId;
import org.gradle.tooling.events.problems.ProblemSummary;
import org.gradle.tooling.events.problems.Severity;
import org.gradle.tooling.events.problems.Solution;
import org.gradle.tooling.events.problems.internal.DefaultContextualLabel;
import org.gradle.tooling.events.problems.internal.DefaultDetails;
import org.gradle.tooling.events.problems.internal.DefaultDocumentationLink;
import org.gradle.tooling.events.problems.internal.DefaultFileLocation;
import org.gradle.tooling.events.problems.internal.DefaultLineInFileLocation;
import org.gradle.tooling.events.problems.internal.DefaultOffsetInFileLocation;
import org.gradle.tooling.events.problems.internal.DefaultPluginIdLocation;
import org.gradle.tooling.events.problems.internal.DefaultProblem;
import org.gradle.tooling.events.problems.internal.DefaultProblemAggregation;
import org.gradle.tooling.events.problems.internal.DefaultProblemAggregationEvent;
import org.gradle.tooling.events.problems.internal.DefaultProblemDefinition;
import org.gradle.tooling.events.problems.internal.DefaultProblemGroup;
import org.gradle.tooling.events.problems.internal.DefaultProblemId;
import org.gradle.tooling.events.problems.internal.DefaultProblemSummariesEvent;
import org.gradle.tooling.events.problems.internal.DefaultProblemSummary;
import org.gradle.tooling.events.problems.internal.DefaultProblemsOperationContext;
import org.gradle.tooling.events.problems.internal.DefaultSeverity;
import org.gradle.tooling.events.problems.internal.DefaultSingleProblemEvent;
import org.gradle.tooling.events.problems.internal.DefaultSolution;
import org.gradle.tooling.events.problems.internal.DefaultTaskPathLocation;
import org.gradle.tooling.events.problems.internal.GeneralData;
import org.gradle.tooling.events.task.TaskFinishEvent;
import org.gradle.tooling.events.task.TaskOperationDescriptor;
import org.gradle.tooling.events.task.TaskOperationResult;
import org.gradle.tooling.events.task.TaskProgressEvent;
import org.gradle.tooling.events.task.TaskStartEvent;
import org.gradle.tooling.events.task.internal.DefaultTaskFailureResult;
import org.gradle.tooling.events.task.internal.DefaultTaskFinishEvent;
import org.gradle.tooling.events.task.internal.DefaultTaskOperationDescriptor;
import org.gradle.tooling.events.task.internal.DefaultTaskSkippedResult;
import org.gradle.tooling.events.task.internal.DefaultTaskStartEvent;
import org.gradle.tooling.events.task.internal.DefaultTaskSuccessResult;
import org.gradle.tooling.events.task.internal.TaskExecutionDetails;
import org.gradle.tooling.events.task.internal.java.DefaultAnnotationProcessorResult;
import org.gradle.tooling.events.task.internal.java.DefaultJavaCompileTaskSuccessResult;
import org.gradle.tooling.events.task.java.JavaCompileTaskOperationResult.AnnotationProcessorResult;
import org.gradle.tooling.events.test.Destination;
import org.gradle.tooling.events.test.JvmTestKind;
import org.gradle.tooling.events.test.TestFinishEvent;
import org.gradle.tooling.events.test.TestOperationDescriptor;
import org.gradle.tooling.events.test.TestOperationResult;
import org.gradle.tooling.events.test.TestOutputDescriptor;
import org.gradle.tooling.events.test.TestOutputEvent;
import org.gradle.tooling.events.test.TestProgressEvent;
import org.gradle.tooling.events.test.TestStartEvent;
import org.gradle.tooling.events.test.internal.DefaultJvmTestOperationDescriptor;
import org.gradle.tooling.events.test.internal.DefaultTestFailureResult;
import org.gradle.tooling.events.test.internal.DefaultTestFinishEvent;
import org.gradle.tooling.events.test.internal.DefaultTestOperationDescriptor;
import org.gradle.tooling.events.test.internal.DefaultTestOutputEvent;
import org.gradle.tooling.events.test.internal.DefaultTestOutputOperationDescriptor;
import org.gradle.tooling.events.test.internal.DefaultTestSkippedResult;
import org.gradle.tooling.events.test.internal.DefaultTestStartEvent;
import org.gradle.tooling.events.test.internal.DefaultTestSuccessResult;
import org.gradle.tooling.events.transform.TransformFinishEvent;
import org.gradle.tooling.events.transform.TransformOperationDescriptor;
import org.gradle.tooling.events.transform.TransformOperationResult;
import org.gradle.tooling.events.transform.TransformProgressEvent;
import org.gradle.tooling.events.transform.TransformStartEvent;
import org.gradle.tooling.events.transform.internal.DefaultTransformFailureResult;
import org.gradle.tooling.events.transform.internal.DefaultTransformFinishEvent;
import org.gradle.tooling.events.transform.internal.DefaultTransformOperationDescriptor;
import org.gradle.tooling.events.transform.internal.DefaultTransformStartEvent;
import org.gradle.tooling.events.transform.internal.DefaultTransformSuccessResult;
import org.gradle.tooling.events.work.WorkItemFinishEvent;
import org.gradle.tooling.events.work.WorkItemOperationDescriptor;
import org.gradle.tooling.events.work.WorkItemOperationResult;
import org.gradle.tooling.events.work.WorkItemProgressEvent;
import org.gradle.tooling.events.work.WorkItemStartEvent;
import org.gradle.tooling.events.work.internal.DefaultWorkItemFailureResult;
import org.gradle.tooling.events.work.internal.DefaultWorkItemFinishEvent;
import org.gradle.tooling.events.work.internal.DefaultWorkItemOperationDescriptor;
import org.gradle.tooling.events.work.internal.DefaultWorkItemStartEvent;
import org.gradle.tooling.events.work.internal.DefaultWorkItemSuccessResult;
import org.gradle.tooling.internal.consumer.DefaultFailure;
import org.gradle.tooling.internal.consumer.DefaultFileComparisonTestAssertionFailure;
import org.gradle.tooling.internal.consumer.DefaultTestAssertionFailure;
import org.gradle.tooling.internal.consumer.DefaultTestFrameworkFailure;
import org.gradle.tooling.internal.protocol.InternalBasicProblemDetailsVersion3;
import org.gradle.tooling.internal.protocol.InternalBasicProblemDetailsVersion4;
import org.gradle.tooling.internal.protocol.InternalBuildProgressListener;
import org.gradle.tooling.internal.protocol.InternalFailure;
import org.gradle.tooling.internal.protocol.InternalFileComparisonTestAssertionFailure;
import org.gradle.tooling.internal.protocol.InternalProblemAggregationDetailsV2;
import org.gradle.tooling.internal.protocol.InternalProblemAggregationDetailsVersion3;
import org.gradle.tooling.internal.protocol.InternalProblemContextDetails;
import org.gradle.tooling.internal.protocol.InternalProblemContextDetailsV2;
import org.gradle.tooling.internal.protocol.InternalProblemDefinition;
import org.gradle.tooling.internal.protocol.InternalProblemDetails;
import org.gradle.tooling.internal.protocol.InternalProblemEvent;
import org.gradle.tooling.internal.protocol.InternalProblemEventVersion2;
import org.gradle.tooling.internal.protocol.InternalProblemGroup;
import org.gradle.tooling.internal.protocol.InternalProblemId;
import org.gradle.tooling.internal.protocol.InternalProblemSummariesDetails;
import org.gradle.tooling.internal.protocol.InternalProblemSummary;
import org.gradle.tooling.internal.protocol.InternalTestAssertionFailure;
import org.gradle.tooling.internal.protocol.InternalTestFrameworkFailure;
import org.gradle.tooling.internal.protocol.events.InternalBinaryPluginIdentifier;
import org.gradle.tooling.internal.protocol.events.InternalBuildPhaseDescriptor;
import org.gradle.tooling.internal.protocol.events.InternalFailureResult;
import org.gradle.tooling.internal.protocol.events.InternalFileDownloadDescriptor;
import org.gradle.tooling.internal.protocol.events.InternalFileDownloadResult;
import org.gradle.tooling.internal.protocol.events.InternalIncrementalTaskResult;
import org.gradle.tooling.internal.protocol.events.InternalJavaCompileTaskOperationResult;
import org.gradle.tooling.internal.protocol.events.InternalJavaCompileTaskOperationResult.InternalAnnotationProcessorResult;
import org.gradle.tooling.internal.protocol.events.InternalJvmTestDescriptor;
import org.gradle.tooling.internal.protocol.events.InternalNotFoundFileDownloadResult;
import org.gradle.tooling.internal.protocol.events.InternalOperationDescriptor;
import org.gradle.tooling.internal.protocol.events.InternalOperationFinishedProgressEvent;
import org.gradle.tooling.internal.protocol.events.InternalOperationResult;
import org.gradle.tooling.internal.protocol.events.InternalOperationStartedProgressEvent;
import org.gradle.tooling.internal.protocol.events.InternalPluginIdentifier;
import org.gradle.tooling.internal.protocol.events.InternalProblemDescriptor;
import org.gradle.tooling.internal.protocol.events.InternalProgressEvent;
import org.gradle.tooling.internal.protocol.events.InternalProjectConfigurationDescriptor;
import org.gradle.tooling.internal.protocol.events.InternalProjectConfigurationResult;
import org.gradle.tooling.internal.protocol.events.InternalProjectConfigurationResult.InternalPluginApplicationResult;
import org.gradle.tooling.internal.protocol.events.InternalRootOperationDescriptor;
import org.gradle.tooling.internal.protocol.events.InternalScriptPluginIdentifier;
import org.gradle.tooling.internal.protocol.events.InternalStatusEvent;
import org.gradle.tooling.internal.protocol.events.InternalSuccessResult;
import org.gradle.tooling.internal.protocol.events.InternalTaskCachedResult;
import org.gradle.tooling.internal.protocol.events.InternalTaskDescriptor;
import org.gradle.tooling.internal.protocol.events.InternalTaskFailureResult;
import org.gradle.tooling.internal.protocol.events.InternalTaskResult;
import org.gradle.tooling.internal.protocol.events.InternalTaskSkippedResult;
import org.gradle.tooling.internal.protocol.events.InternalTaskSuccessResult;
import org.gradle.tooling.internal.protocol.events.InternalTaskWithExtraInfoDescriptor;
import org.gradle.tooling.internal.protocol.events.InternalTestDescriptor;
import org.gradle.tooling.internal.protocol.events.InternalTestFailureResult;
import org.gradle.tooling.internal.protocol.events.InternalTestFinishedProgressEvent;
import org.gradle.tooling.internal.protocol.events.InternalTestOutputDescriptor;
import org.gradle.tooling.internal.protocol.events.InternalTestOutputEvent;
import org.gradle.tooling.internal.protocol.events.InternalTestProgressEvent;
import org.gradle.tooling.internal.protocol.events.InternalTestResult;
import org.gradle.tooling.internal.protocol.events.InternalTestSkippedResult;
import org.gradle.tooling.internal.protocol.events.InternalTestStartedProgressEvent;
import org.gradle.tooling.internal.protocol.events.InternalTestSuccessResult;
import org.gradle.tooling.internal.protocol.events.InternalTransformDescriptor;
import org.gradle.tooling.internal.protocol.events.InternalWorkItemDescriptor;
import org.gradle.tooling.internal.protocol.problem.InternalAdditionalData;
import org.gradle.tooling.internal.protocol.problem.InternalBasicProblemDetails;
import org.gradle.tooling.internal.protocol.problem.InternalBasicProblemDetailsVersion2;
import org.gradle.tooling.internal.protocol.problem.InternalContextualLabel;
import org.gradle.tooling.internal.protocol.problem.InternalDetails;
import org.gradle.tooling.internal.protocol.problem.InternalDocumentationLink;
import org.gradle.tooling.internal.protocol.problem.InternalFileLocation;
import org.gradle.tooling.internal.protocol.problem.InternalLabel;
import org.gradle.tooling.internal.protocol.problem.InternalLineInFileLocation;
import org.gradle.tooling.internal.protocol.problem.InternalLocation;
import org.gradle.tooling.internal.protocol.problem.InternalOffsetInFileLocation;
import org.gradle.tooling.internal.protocol.problem.InternalPluginIdLocation;
import org.gradle.tooling.internal.protocol.problem.InternalProblemCategory;
import org.gradle.tooling.internal.protocol.problem.InternalProblemDetailsVersion2;
import org.gradle.tooling.internal.protocol.problem.InternalSeverity;
import org.gradle.tooling.internal.protocol.problem.InternalSolution;
import org.gradle.tooling.internal.protocol.problem.InternalTaskPathLocation;

import javax.annotation.Nonnull;
import javax.annotation.Nullable;
import java.util.ArrayList;
import java.util.HashMap;
import java.util.LinkedHashSet;
import java.util.List;
import java.util.Map;
import java.util.Set;

import static com.google.common.collect.ImmutableList.builderWithExpectedSize;
import static java.util.Collections.emptyList;

/**
 * Converts progress events sent from the tooling provider to the tooling client to the corresponding event types available on the public Tooling API, and broadcasts the converted events to the
 * matching progress listeners. This adapter handles all the different incoming progress event types (except the original logging-derived progress listener).
 */
public class BuildProgressListenerAdapter implements InternalBuildProgressListener {

    private final ListenerBroadcast<ProgressListener> testProgressListeners = new ListenerBroadcast<>(ProgressListener.class);
    private final ListenerBroadcast<ProgressListener> taskProgressListeners = new ListenerBroadcast<>(ProgressListener.class);
    private final ListenerBroadcast<ProgressListener> buildOperationProgressListeners = new ListenerBroadcast<>(ProgressListener.class);
    private final ListenerBroadcast<ProgressListener> workItemProgressListeners = new ListenerBroadcast<>(ProgressListener.class);
    private final ListenerBroadcast<ProgressListener> projectConfigurationProgressListeners = new ListenerBroadcast<>(ProgressListener.class);
    private final ListenerBroadcast<ProgressListener> transformProgressListeners = new ListenerBroadcast<>(ProgressListener.class);
    private final ListenerBroadcast<ProgressListener> testOutputProgressListeners = new ListenerBroadcast<>(ProgressListener.class);
    private final ListenerBroadcast<ProgressListener> fileDownloadListeners = new ListenerBroadcast<>(ProgressListener.class);
    private final ListenerBroadcast<ProgressListener> buildPhaseListeners = new ListenerBroadcast<>(ProgressListener.class);
    private final ListenerBroadcast<ProgressListener> problemListeners = new ListenerBroadcast<>(ProgressListener.class);
    private final ListenerBroadcast<ProgressListener> rootBuildListeners = new ListenerBroadcast<>(ProgressListener.class);

    private final Map<Object, OperationDescriptor> descriptorCache = new HashMap<>();

    BuildProgressListenerAdapter(Map<OperationType, List<ProgressListener>> listeners) {

        testProgressListeners.addAll(getOrDefault(listeners, OperationType.TEST));
        taskProgressListeners.addAll(getOrDefault(listeners, OperationType.TASK));
        buildOperationProgressListeners.addAll(getOrDefault(listeners, OperationType.GENERIC));
        workItemProgressListeners.addAll(getOrDefault(listeners, OperationType.WORK_ITEM));
        projectConfigurationProgressListeners.addAll(getOrDefault(listeners, OperationType.PROJECT_CONFIGURATION));
        transformProgressListeners.addAll(getOrDefault(listeners, OperationType.TRANSFORM));
        testOutputProgressListeners.addAll(getOrDefault(listeners, OperationType.TEST_OUTPUT));
        fileDownloadListeners.addAll(getOrDefault(listeners, OperationType.FILE_DOWNLOAD));
        buildPhaseListeners.addAll(getOrDefault(listeners, OperationType.BUILD_PHASE));
        problemListeners.addAll(getOrDefault(listeners, OperationType.PROBLEMS));
        rootBuildListeners.addAll(getOrDefault(listeners, OperationType.ROOT));
    }

    private static List<ProgressListener> getOrDefault(Map<OperationType, List<ProgressListener>> listeners, OperationType operationType) {
        List<ProgressListener> progressListeners = listeners.get(operationType);
        if (progressListeners == null) {
            return emptyList();
        }
        return progressListeners;
    }

    @Override
    public List<String> getSubscribedOperations() {
        List<String> operations = new ArrayList<>();

        if (!testProgressListeners.isEmpty()) {
            operations.add(InternalBuildProgressListener.TEST_EXECUTION);
        }
        if (!taskProgressListeners.isEmpty()) {
            operations.add(InternalBuildProgressListener.TASK_EXECUTION);
        }
        if (!buildOperationProgressListeners.isEmpty()) {
            operations.add(InternalBuildProgressListener.BUILD_EXECUTION);
        }
        if (!workItemProgressListeners.isEmpty()) {
            operations.add(InternalBuildProgressListener.WORK_ITEM_EXECUTION);
        }
        if (!projectConfigurationProgressListeners.isEmpty()) {
            operations.add(InternalBuildProgressListener.PROJECT_CONFIGURATION_EXECUTION);
        }
        if (!transformProgressListeners.isEmpty()) {
            operations.add(InternalBuildProgressListener.TRANSFORM_EXECUTION);
        }
        if (!testOutputProgressListeners.isEmpty()) {
            operations.add(InternalBuildProgressListener.TEST_OUTPUT);
        }
        if (!fileDownloadListeners.isEmpty()) {
            operations.add(InternalBuildProgressListener.FILE_DOWNLOAD);
        }
        if (!buildPhaseListeners.isEmpty()) {
            operations.add(InternalBuildProgressListener.BUILD_PHASE);
        }
        if (!problemListeners.isEmpty()) {
            operations.add(InternalBuildProgressListener.PROBLEMS);
        }
        if (!rootBuildListeners.isEmpty()) {
            operations.add(InternalBuildProgressListener.ROOT);
        }
        return operations;
    }

    @Override
    public void onEvent(Object event) {
        if (event instanceof ProgressEvent) {
            broadcastProgressEvent((ProgressEvent) event);
        } else if (event instanceof InternalTestProgressEvent) {
            // Special case for events defined prior to InternalProgressEvent
            broadcastTestProgressEvent((InternalTestProgressEvent) event);
        } else if (event instanceof InternalProgressEvent) {
            broadcastInternalProgressEvent((InternalProgressEvent) event);
        } else {
            throw new IllegalArgumentException("Unexpected event type: " + event);
        }
    }

    private void broadcastProgressEvent(ProgressEvent event) {
        if (event instanceof TestProgressEvent) {
            testProgressListeners.getSource().statusChanged(event);
        } else if (event instanceof TaskProgressEvent) {
            taskProgressListeners.getSource().statusChanged(event);
        } else if (event instanceof WorkItemProgressEvent) {
            workItemProgressListeners.getSource().statusChanged(event);
        } else if (event instanceof ProjectConfigurationProgressEvent) {
            projectConfigurationProgressListeners.getSource().statusChanged(event);
        } else if (event instanceof TransformProgressEvent) {
            transformProgressListeners.getSource().statusChanged(event);
        } else if (event instanceof TestOutputEvent) {
            testOutputProgressListeners.getSource().statusChanged(event);
        } else if (event instanceof BuildPhaseProgressEvent) {
            buildPhaseListeners.getSource().statusChanged(event);
        } else if (event instanceof ProblemEvent) {
            problemListeners.getSource().statusChanged(event);
        } else {
            // Everything else treat as a generic operation
            buildOperationProgressListeners.getSource().statusChanged(event);
        }
    }

    private void broadcastTestProgressEvent(InternalTestProgressEvent event) {
        TestProgressEvent testProgressEvent = toTestProgressEvent(event);
        if (testProgressEvent != null) {
            testProgressListeners.getSource().statusChanged(testProgressEvent);
        }
    }

    private void broadcastInternalProgressEvent(InternalProgressEvent progressEvent) {
        InternalOperationDescriptor descriptor = progressEvent.getDescriptor();
        if (descriptor instanceof InternalTaskDescriptor) {
            broadcastTaskProgressEvent(progressEvent, (InternalTaskDescriptor) descriptor);
        } else if (descriptor instanceof InternalWorkItemDescriptor) {
            broadcastWorkItemProgressEvent(progressEvent, (InternalWorkItemDescriptor) descriptor);
        } else if (descriptor instanceof InternalProjectConfigurationDescriptor) {
            broadcastProjectConfigurationProgressEvent(progressEvent, (InternalProjectConfigurationDescriptor) descriptor);
        } else if (descriptor instanceof InternalTransformDescriptor) {
            broadcastTransformProgressEvent(progressEvent, (InternalTransformDescriptor) descriptor);
        } else if (descriptor instanceof InternalTestOutputDescriptor) {
            broadcastTestOutputEvent(progressEvent, (InternalTestOutputDescriptor) descriptor);
        } else if (progressEvent instanceof InternalStatusEvent) {
            broadcastStatusEvent((InternalStatusEvent) progressEvent);
        } else if (descriptor instanceof InternalFileDownloadDescriptor) {
            broadcastFileDownloadEvent(progressEvent, (InternalFileDownloadDescriptor) descriptor);
        } else if (descriptor instanceof InternalBuildPhaseDescriptor) {
            broadcastBuildPhaseEvent(progressEvent, (InternalBuildPhaseDescriptor) descriptor);
        } else if (descriptor instanceof InternalProblemDescriptor) {
            broadcastProblemEvent(progressEvent, (InternalProblemDescriptor) descriptor);
        } else if (descriptor instanceof InternalRootOperationDescriptor) {
            broadcastRootBuildEvent(progressEvent);
        } else {
            broadcastGenericProgressEvent(progressEvent);
        }
    }

    private void broadcastStatusEvent(InternalStatusEvent progressEvent) {
        OperationDescriptor descriptor = descriptorCache.get(progressEvent.getDescriptor().getId());
        if (descriptor == null) {
            throw new IllegalStateException(String.format("No operation with id %s in progress.", progressEvent.getDescriptor().getId()));
        }
        fileDownloadListeners.getSource().statusChanged(new DefaultStatusEvent(
            progressEvent.getEventTime(),
            descriptor,
            progressEvent.getTotal(),
            progressEvent.getProgress(),
            progressEvent.getUnits()));
    }

    private void broadcastTaskProgressEvent(InternalProgressEvent event, InternalTaskDescriptor descriptor) {
        TaskProgressEvent taskProgressEvent = toTaskProgressEvent(event, descriptor);
        if (taskProgressEvent != null) {
            taskProgressListeners.getSource().statusChanged(taskProgressEvent);
        }
    }

    private void broadcastWorkItemProgressEvent(InternalProgressEvent event, InternalWorkItemDescriptor descriptor) {
        WorkItemProgressEvent workItemProgressEvent = toWorkItemProgressEvent(event, descriptor);
        if (workItemProgressEvent != null) {
            workItemProgressListeners.getSource().statusChanged(workItemProgressEvent);
        }
    }

    private void broadcastProjectConfigurationProgressEvent(InternalProgressEvent event, InternalProjectConfigurationDescriptor descriptor) {
        ProjectConfigurationProgressEvent projectConfigurationProgressEvent = toProjectConfigurationProgressEvent(event, descriptor);
        if (projectConfigurationProgressEvent != null) {
            projectConfigurationProgressListeners.getSource().statusChanged(projectConfigurationProgressEvent);
        }
    }

    private void broadcastTransformProgressEvent(InternalProgressEvent event, InternalTransformDescriptor descriptor) {
        TransformProgressEvent transformProgressEvent = toTransformProgressEvent(event, descriptor);
        if (transformProgressEvent != null) {
            transformProgressListeners.getSource().statusChanged(transformProgressEvent);
        }
    }

    private void broadcastTestOutputEvent(InternalProgressEvent event, InternalTestOutputDescriptor descriptor) {
        TestOutputEvent outputEvent = toTestOutputEvent(event, descriptor);
        if (outputEvent != null) {
            testOutputProgressListeners.getSource().statusChanged(outputEvent);
        }
    }

    private void broadcastProblemEvent(InternalProgressEvent progressEvent, InternalProblemDescriptor descriptor) {
        ProblemEvent problemEvent = toProblemEvent(progressEvent, descriptor);
        if (problemEvent != null) {
            problemListeners.getSource().statusChanged(problemEvent);
        }
    }

    private void broadcastRootBuildEvent(InternalProgressEvent event) {
        ProgressEvent progressEvent = toGenericProgressEvent(event);
        if (progressEvent != null) {
            rootBuildListeners.getSource().statusChanged(progressEvent);
        }
    }

    private void broadcastFileDownloadEvent(InternalProgressEvent event, InternalFileDownloadDescriptor descriptor) {
        ProgressEvent progressEvent = toFileDownloadProgressEvent(event, descriptor);
        if (progressEvent != null) {
            fileDownloadListeners.getSource().statusChanged(progressEvent);
        }
    }

    private void broadcastBuildPhaseEvent(InternalProgressEvent event, InternalBuildPhaseDescriptor descriptor) {
        ProgressEvent progressEvent = toBuildPhaseEvent(event, descriptor);
        if (progressEvent != null) {
            buildPhaseListeners.getSource().statusChanged(progressEvent);
        }
    }

    private @Nullable BuildPhaseProgressEvent toBuildPhaseEvent(InternalProgressEvent event, InternalBuildPhaseDescriptor descriptor) {
        if (event instanceof InternalOperationStartedProgressEvent) {
            return buildPhaseStartEvent((InternalOperationStartedProgressEvent) event, descriptor);
        } else if (event instanceof InternalOperationFinishedProgressEvent) {
            return buildPhaseFinishEvent((InternalOperationFinishedProgressEvent) event);
        } else {
            return null;
        }
    }

    private BuildPhaseStartEvent buildPhaseStartEvent(InternalOperationStartedProgressEvent event, InternalBuildPhaseDescriptor descriptor) {
        OperationDescriptor parent = getParentDescriptor(descriptor.getParentId());
        BuildPhaseOperationDescriptor newDescriptor = addDescriptor(
            event.getDescriptor(),
            new DefaultBuildPhaseOperationDescriptor(descriptor, parent)
        );
        return new DefaultBuildPhaseStartEvent(event.getEventTime(), event.getDisplayName(), newDescriptor);
    }

    private BuildPhaseFinishEvent buildPhaseFinishEvent(InternalOperationFinishedProgressEvent event) {
        BuildPhaseOperationDescriptor descriptor = removeDescriptor(BuildPhaseOperationDescriptor.class, event.getDescriptor());
        OperationResult result;
        if (event.getResult() instanceof InternalFailureResult) {
            InternalFailureResult internalResult = (InternalFailureResult) event.getResult();
            result = new DefaultOperationFailureResult(internalResult.getStartTime(), internalResult.getEndTime(), toFailures(internalResult.getFailures()));
        } else {
            result = new DefaultOperationSuccessResult(event.getResult().getStartTime(), event.getResult().getEndTime());
        }
        return new DefaultBuildPhaseFinishEvent(event.getEventTime(), event.getDisplayName(), descriptor, result);
    }

    private void broadcastGenericProgressEvent(InternalProgressEvent event) {
        ProgressEvent progressEvent = toGenericProgressEvent(event);
        if (progressEvent != null) {
            buildOperationProgressListeners.getSource().statusChanged(progressEvent);
        }
    }

    private @Nullable TestProgressEvent toTestProgressEvent(InternalTestProgressEvent event) {
        if (event instanceof InternalTestStartedProgressEvent) {
            return testStartedEvent((InternalTestStartedProgressEvent) event);
        } else if (event instanceof InternalTestFinishedProgressEvent) {
            return testFinishedEvent((InternalTestFinishedProgressEvent) event);
        } else {
            return null;
        }
    }

    private @Nullable TaskProgressEvent toTaskProgressEvent(InternalProgressEvent event, InternalTaskDescriptor descriptor) {
        if (event instanceof InternalOperationStartedProgressEvent) {
            return taskStartedEvent((InternalOperationStartedProgressEvent) event, descriptor);
        } else if (event instanceof InternalOperationFinishedProgressEvent) {
            return taskFinishedEvent((InternalOperationFinishedProgressEvent) event);
        } else {
            return null;
        }
    }

    private @Nullable WorkItemProgressEvent toWorkItemProgressEvent(InternalProgressEvent event, InternalWorkItemDescriptor descriptor) {
        if (event instanceof InternalOperationStartedProgressEvent) {
            return workItemStartedEvent((InternalOperationStartedProgressEvent) event, descriptor);
        } else if (event instanceof InternalOperationFinishedProgressEvent) {
            return workItemFinishedEvent((InternalOperationFinishedProgressEvent) event);
        } else {
            return null;
        }
    }

    private @Nullable ProjectConfigurationProgressEvent toProjectConfigurationProgressEvent(InternalProgressEvent event, InternalProjectConfigurationDescriptor descriptor) {
        if (event instanceof InternalOperationStartedProgressEvent) {
            return projectConfigurationStartedEvent((InternalOperationStartedProgressEvent) event, descriptor);
        } else if (event instanceof InternalOperationFinishedProgressEvent) {
            return projectConfigurationFinishedEvent((InternalOperationFinishedProgressEvent) event);
        } else {
            return null;
        }
    }

    private @Nullable TransformProgressEvent toTransformProgressEvent(InternalProgressEvent event, InternalTransformDescriptor descriptor) {
        if (event instanceof InternalOperationStartedProgressEvent) {
            return transformStartedEvent((InternalOperationStartedProgressEvent) event, descriptor);
        } else if (event instanceof InternalOperationFinishedProgressEvent) {
            return transformFinishedEvent((InternalOperationFinishedProgressEvent) event);
        } else {
            return null;
        }
    }

    private @Nullable FileDownloadProgressEvent toFileDownloadProgressEvent(InternalProgressEvent event, InternalFileDownloadDescriptor descriptor) {
        if (event instanceof InternalOperationStartedProgressEvent) {
            return fileDownloadStartEvent((InternalOperationStartedProgressEvent) event, descriptor);
        } else if (event instanceof InternalOperationFinishedProgressEvent) {
            return fileDownloadFinishedEvent((InternalOperationFinishedProgressEvent) event);
        } else {
            return null;
        }
    }

    private @Nullable TestOutputEvent toTestOutputEvent(InternalProgressEvent event, InternalTestOutputDescriptor descriptor) {
        if (event instanceof InternalTestOutputEvent) {
            return transformTestOutput((InternalTestOutputEvent) event, descriptor);
        } else {
            return null;
        }
    }

    private TestOutputEvent transformTestOutput(InternalTestOutputEvent event, InternalTestOutputDescriptor descriptor) {
        TestOutputDescriptor clientDescriptor = addDescriptor(event.getDescriptor(), toTestOutputDescriptor(event, descriptor));
        return new DefaultTestOutputEvent(event.getEventTime(), clientDescriptor);
    }

    private @Nullable ProblemEvent toProblemEvent(InternalProgressEvent progressEvent, InternalProblemDescriptor descriptor) {
        if (progressEvent instanceof InternalProblemEvent) {
            InternalProblemEvent problemEvent = (InternalProblemEvent) progressEvent;
            return createProblemEvent(problemEvent, descriptor);
        } else if (progressEvent instanceof InternalProblemEventVersion2) {
            InternalProblemEventVersion2 problemEvent = (InternalProblemEventVersion2) progressEvent;
            return createProblemEvent(problemEvent, descriptor);
        }
        return null;
    }

    private @Nullable ProblemEvent createProblemEvent(InternalProblemEvent problemEvent, InternalProblemDescriptor descriptor) {
        InternalProblemDetails details = problemEvent.getDetails();
        OperationDescriptor parentDescriptor = getParentDescriptor(descriptor.getParentId());

        if (details instanceof InternalBasicProblemDetails) {
            InternalBasicProblemDetails basicProblemDetails = (InternalBasicProblemDetails) details;
            return new DefaultSingleProblemEvent(
                problemEvent.getEventTime(),
                parentDescriptor,
<<<<<<< HEAD
                toProblemDefinition(basicProblemDetails.getLabel(), basicProblemDetails.getCategory(), basicProblemDetails.getSeverity(), basicProblemDetails.getDocumentationLink()),
                toContextualLabel(basicProblemDetails.getLabel().getLabel()),
                toProblemDetails(basicProblemDetails.getDetails()),
                toLocations(basicProblemDetails.getLocations()),
                ImmutableList.<Location>of(),
                toSolutions(basicProblemDetails.getSolutions()),
                toAdditionalData(basicProblemDetails.getAdditionalData()),
                toFailure(basicProblemDetails)
=======
                toProblem(basicProblemDetails)
>>>>>>> 3e1e4954
            );
        } else if (details instanceof InternalProblemAggregationDetailsV2) {
            InternalProblemAggregationDetailsV2 problemAggregationDetails = (InternalProblemAggregationDetailsV2) details;
            return new DefaultProblemAggregationEvent(
                problemEvent.getEventTime(),
                parentDescriptor,
                new DefaultProblemAggregation(
                    toProblemDefinition(problemAggregationDetails.getLabel(), problemAggregationDetails.getCategory(), problemAggregationDetails.getSeverity(), problemAggregationDetails.getDocumentationLink()),
                    toProblemContextDetails(problemAggregationDetails.getProblems())));

        }
        return null;
    }

    @Nonnull
    static List<ProblemSummary> toProblemIdSummaries(List<InternalProblemSummary> problemIdCounts) {
        Map<ProblemId, List<InternalProblemSummary>> groupedSummaries = getGroupedMap(problemIdCounts);

        List<ProblemSummary> problemSummaries = new ArrayList<>();
        for (Map.Entry<ProblemId, List<InternalProblemSummary>> groupEntry : groupedSummaries.entrySet()) {
            problemSummaries.add(new DefaultProblemSummary(groupEntry.getKey(), getCount(groupEntry)));
        }
        return problemSummaries;
    }

    @Nonnull
    static Map<ProblemId, List<InternalProblemSummary>> getGroupedMap(List<InternalProblemSummary> problemIdCounts) {
        Map<ProblemId, List<InternalProblemSummary>> groupedSummaries = new HashMap<>();
        for (InternalProblemSummary internalSummary : problemIdCounts) {
            ProblemId problemId = toProblemId(internalSummary.getProblemId());
            getOrDefault(groupedSummaries, problemId).add(internalSummary);
        }
        return groupedSummaries;
    }

    @Nonnull
    private static List<InternalProblemSummary> getOrDefault(Map<ProblemId, List<InternalProblemSummary>> groupedSummaries, ProblemId problemId) {
        List<InternalProblemSummary> internalProblemSummaries = groupedSummaries.get(problemId);
        if (internalProblemSummaries == null) {
            internalProblemSummaries = new ArrayList<>();
            groupedSummaries.put(problemId, internalProblemSummaries);
        }
        return internalProblemSummaries;
    }

    static int getCount(Map.Entry<ProblemId, List<InternalProblemSummary>> groupEntry) {
        int count = 0;
        for (InternalProblemSummary internalProblemSummary : groupEntry.getValue()) {
            count += internalProblemSummary.getCount();
        }
        return count;
    }

    private @Nullable ProblemEvent createProblemEvent(InternalProblemEventVersion2 problemEvent, InternalProblemDescriptor descriptor) {
        InternalProblemDetailsVersion2 details = problemEvent.getDetails();
        OperationDescriptor parentDescriptor = getParentDescriptor(descriptor.getParentId());

        if (details instanceof InternalBasicProblemDetailsVersion4) {
            InternalBasicProblemDetailsVersion4 basicProblemDetails = (InternalBasicProblemDetailsVersion4) details;
            return new DefaultSingleProblemEvent(
                problemEvent.getEventTime(),
                parentDescriptor,
                toProblemDefinition(basicProblemDetails.getDefinition()),
                toContextualLabel(basicProblemDetails.getContextualLabel()),
                toProblemDetails(basicProblemDetails.getDetails()),
                toLocations(basicProblemDetails.getOriginLocations()),
                toLocations(basicProblemDetails.getContextualLocations()),
                toSolutions(basicProblemDetails.getSolutions()),
                toAdditionalData(basicProblemDetails.getAdditionalData()),
                toFailure(basicProblemDetails.getFailure())
            );
        } else if (details instanceof InternalBasicProblemDetailsVersion3) {
            InternalBasicProblemDetailsVersion3 basicProblemDetails = (InternalBasicProblemDetailsVersion3) details;
            return new DefaultSingleProblemEvent(
                problemEvent.getEventTime(),
                parentDescriptor,
<<<<<<< HEAD
                toProblemDefinition(basicProblemDetails.getDefinition()),
                toContextualLabel(basicProblemDetails.getContextualLabel()),
                toProblemDetails(basicProblemDetails.getDetails()),
                toLocations(basicProblemDetails.getLocations()),
                ImmutableList.<Location>of(),
                toSolutions(basicProblemDetails.getSolutions()),
                toAdditionalData(basicProblemDetails.getAdditionalData()),
                toFailure(basicProblemDetails.getFailure())
=======
                toProblem(basicProblemDetails)
>>>>>>> 3e1e4954
            );
        } else if (details instanceof InternalProblemAggregationDetailsVersion3) {
            InternalProblemAggregationDetailsVersion3 problemAggregationDetails = (InternalProblemAggregationDetailsVersion3) details;
            return new DefaultProblemAggregationEvent(
                problemEvent.getEventTime(),
                parentDescriptor,
                new DefaultProblemAggregation(
                    toProblemDefinition(problemAggregationDetails.getDefinition()),
                    toProblemContextDetails(problemAggregationDetails.getProblems())));

        } else if (details instanceof InternalProblemSummariesDetails) {
            InternalProblemSummariesDetails problemSummariesDetails = (InternalProblemSummariesDetails) details;
            return new DefaultProblemSummariesEvent(problemEvent.getEventTime(), parentDescriptor,
                toProblemIdSummaries(problemSummariesDetails.getProblemIdCounts()));
        }
        return null;
    }

    @Nonnull
    private static DefaultProblemsOperationContext toSingleProblemContextDetail(InternalProblemContextDetails details) {
        if (details instanceof InternalProblemContextDetailsV2) {
            InternalProblemContextDetailsV2 detailsV2 = (InternalProblemContextDetailsV2) details;
            return new DefaultProblemsOperationContext(
                toProblemDetails(detailsV2.getDetails()),
                toLocations(detailsV2.getOriginLocations()),
                toLocations(detailsV2.getContextualLocations()),
                toSolutions(detailsV2.getSolutions()),
                toAdditionalData(detailsV2.getAdditionalData()),
                toFailure(detailsV2.getFailure())
            );
        } else {
            return new DefaultProblemsOperationContext(
                toProblemDetails(details.getDetails()),
                toLocations(details.getLocations()),
                ImmutableList.<Location>of(),
                toSolutions(details.getSolutions()),
                toAdditionalData(details.getAdditionalData()),
                toFailure(details.getFailure())
            );
        }
    }

    private static List<ProblemContext> toProblemContextDetails(List<InternalProblemContextDetails> problems) {
        ImmutableList.Builder<ProblemContext> result = builderWithExpectedSize(problems.size());
        for (InternalProblemContextDetails problem : problems) {
            result.add(toSingleProblemContextDetail(problem));
        }
        return result.build();
    }


    private @Nullable ProgressEvent toGenericProgressEvent(InternalProgressEvent event) {
        if (event instanceof InternalOperationStartedProgressEvent) {
            return genericStartedEvent((InternalOperationStartedProgressEvent) event);
        } else if (event instanceof InternalOperationFinishedProgressEvent) {
            return genericFinishedEvent((InternalOperationFinishedProgressEvent) event);
        } else {
            return null;
        }
    }

    private TestStartEvent testStartedEvent(InternalTestStartedProgressEvent event) {
        TestOperationDescriptor clientDescriptor = addDescriptor(event.getDescriptor(), toTestDescriptor(event.getDescriptor()));
        return new DefaultTestStartEvent(event.getEventTime(), event.getDisplayName(), clientDescriptor);
    }

    private TaskStartEvent taskStartedEvent(InternalOperationStartedProgressEvent event, InternalTaskDescriptor descriptor) {
        TaskOperationDescriptor clientDescriptor = addDescriptor(event.getDescriptor(), toTaskDescriptor(descriptor));
        return new DefaultTaskStartEvent(event.getEventTime(), event.getDisplayName(), clientDescriptor);
    }

    private WorkItemStartEvent workItemStartedEvent(InternalOperationStartedProgressEvent event, InternalWorkItemDescriptor descriptor) {
        WorkItemOperationDescriptor clientDescriptor = addDescriptor(event.getDescriptor(), toWorkItemDescriptor(descriptor));
        return new DefaultWorkItemStartEvent(event.getEventTime(), event.getDisplayName(), clientDescriptor);
    }

    private ProjectConfigurationStartEvent projectConfigurationStartedEvent(InternalOperationStartedProgressEvent event, InternalProjectConfigurationDescriptor descriptor) {
        ProjectConfigurationOperationDescriptor clientDescriptor = addDescriptor(event.getDescriptor(), toProjectConfigurationDescriptor(descriptor));
        return new DefaultProjectConfigurationStartEvent(event.getEventTime(), event.getDisplayName(), clientDescriptor);
    }

    private TransformStartEvent transformStartedEvent(InternalOperationStartedProgressEvent event, InternalTransformDescriptor descriptor) {
        TransformOperationDescriptor clientDescriptor = addDescriptor(event.getDescriptor(), toTransformDescriptor(descriptor));
        return new DefaultTransformStartEvent(event.getEventTime(), event.getDisplayName(), clientDescriptor);
    }

    private FileDownloadStartEvent fileDownloadStartEvent(InternalOperationStartedProgressEvent event, InternalFileDownloadDescriptor descriptor) {
        FileDownloadOperationDescriptor clientDescriptor = addDescriptor(event.getDescriptor(), toFileDownloadDescriptor(descriptor));
        return new DefaultFileDownloadStartEvent(event.getEventTime(), event.getDisplayName(), clientDescriptor);
    }

    private StartEvent genericStartedEvent(InternalOperationStartedProgressEvent event) {
        OperationDescriptor clientDescriptor = addDescriptor(event.getDescriptor(), toDescriptor(event.getDescriptor()));
        return new DefaultStartEvent(event.getEventTime(), event.getDisplayName(), clientDescriptor);
    }

    private TestFinishEvent testFinishedEvent(InternalTestFinishedProgressEvent event) {
        TestOperationDescriptor clientDescriptor = removeDescriptor(TestOperationDescriptor.class, event.getDescriptor());
        return new DefaultTestFinishEvent(event.getEventTime(), event.getDisplayName(), clientDescriptor, toTestResult(event.getResult()));
    }

    private TaskFinishEvent taskFinishedEvent(InternalOperationFinishedProgressEvent event) {
        // do not remove task descriptors because they might be needed to describe subsequent tasks' dependencies
        TaskOperationDescriptor descriptor = assertDescriptorType(TaskOperationDescriptor.class, getParentDescriptor(event.getDescriptor().getId()));
        return new DefaultTaskFinishEvent(event.getEventTime(), event.getDisplayName(), descriptor, toTaskResult((InternalTaskResult) event.getResult()));
    }

    private WorkItemFinishEvent workItemFinishedEvent(InternalOperationFinishedProgressEvent event) {
        WorkItemOperationDescriptor descriptor = removeDescriptor(WorkItemOperationDescriptor.class, event.getDescriptor());
        return new DefaultWorkItemFinishEvent(event.getEventTime(), event.getDisplayName(), descriptor, toWorkItemResult(event.getResult()));
    }

    private ProjectConfigurationFinishEvent projectConfigurationFinishedEvent(InternalOperationFinishedProgressEvent event) {
        ProjectConfigurationOperationDescriptor descriptor = removeDescriptor(ProjectConfigurationOperationDescriptor.class, event.getDescriptor());
        return new DefaultProjectConfigurationFinishEvent(event.getEventTime(), event.getDisplayName(), descriptor, toProjectConfigurationResult((InternalProjectConfigurationResult) event.getResult()));
    }

    private TransformFinishEvent transformFinishedEvent(InternalOperationFinishedProgressEvent event) {
        // do not remove task descriptors because they might be needed to describe subsequent tasks' dependencies
        TransformOperationDescriptor descriptor = assertDescriptorType(TransformOperationDescriptor.class, getParentDescriptor(event.getDescriptor().getId()));
        return new DefaultTransformFinishEvent(event.getEventTime(), event.getDisplayName(), descriptor, toTransformResult(event.getResult()));
    }

    private FileDownloadFinishEvent fileDownloadFinishedEvent(InternalOperationFinishedProgressEvent event) {
        FileDownloadOperationDescriptor descriptor = removeDescriptor(FileDownloadOperationDescriptor.class, event.getDescriptor());
        return new DefaultFileDownloadFinishEvent(event.getEventTime(), event.getDisplayName(), descriptor, toFileDownloadResult(event.getResult()));
    }

    private FinishEvent genericFinishedEvent(InternalOperationFinishedProgressEvent event) {
        OperationDescriptor descriptor = removeDescriptor(OperationDescriptor.class, event.getDescriptor());
        return new DefaultFinishEvent<>(event.getEventTime(), event.getDisplayName(), descriptor, toResult(event.getResult()));
    }

    private synchronized <T extends OperationDescriptor> T addDescriptor(InternalOperationDescriptor descriptor, T clientDescriptor) {
        if (this.descriptorCache.containsKey(descriptor.getId())) {
            throw new IllegalStateException(String.format("Operation %s already available.", descriptor));
        }
        descriptorCache.put(descriptor.getId(), clientDescriptor);
        return clientDescriptor;
    }

    private synchronized <T extends OperationDescriptor> T removeDescriptor(Class<T> type, InternalOperationDescriptor descriptor) {
        OperationDescriptor cachedTestDescriptor = this.descriptorCache.remove(descriptor.getId());
        if (cachedTestDescriptor == null) {
            throw new IllegalStateException(String.format("Operation %s is not available.", descriptor));
        }
        return assertDescriptorType(type, cachedTestDescriptor);
    }

    private <T extends OperationDescriptor> T assertDescriptorType(Class<T> type, OperationDescriptor descriptor) {
        Class<? extends OperationDescriptor> descriptorClass = descriptor.getClass();
        if (!type.isAssignableFrom(descriptorClass)) {
            throw new IllegalStateException(String.format("Unexpected operation type. Required %s but found %s", type.getName(), descriptorClass.getName()));
        }
        return Cast.uncheckedNonnullCast(descriptor);
    }

    private TestOperationDescriptor toTestDescriptor(InternalTestDescriptor descriptor) {
        OperationDescriptor parent = getParentDescriptor(descriptor.getParentId());
        if (descriptor instanceof InternalJvmTestDescriptor) {
            InternalJvmTestDescriptor jvmTestDescriptor = (InternalJvmTestDescriptor) descriptor;
            return new DefaultJvmTestOperationDescriptor(jvmTestDescriptor, parent,
                toJvmTestKind(jvmTestDescriptor.getTestKind()), jvmTestDescriptor.getSuiteName(), jvmTestDescriptor.getClassName(), jvmTestDescriptor.getMethodName());
        } else {
            return new DefaultTestOperationDescriptor(descriptor, parent);
        }
    }

    private static JvmTestKind toJvmTestKind(String testKind) {
        if (InternalJvmTestDescriptor.KIND_SUITE.equals(testKind)) {
            return JvmTestKind.SUITE;
        } else if (InternalJvmTestDescriptor.KIND_ATOMIC.equals(testKind)) {
            return JvmTestKind.ATOMIC;
        } else {
            return JvmTestKind.UNKNOWN;
        }
    }

    private TaskOperationDescriptor toTaskDescriptor(InternalTaskDescriptor descriptor) {
        OperationDescriptor parent = getParentDescriptor(descriptor.getParentId());
        if (descriptor instanceof InternalTaskWithExtraInfoDescriptor) {
            InternalTaskWithExtraInfoDescriptor descriptorWithExtras = (InternalTaskWithExtraInfoDescriptor) descriptor;
            Set<OperationDescriptor> dependencies = collectDescriptors(descriptorWithExtras.getDependencies());
            PluginIdentifier originPlugin = toPluginIdentifier(descriptorWithExtras.getOriginPlugin());
            return new DefaultTaskOperationDescriptor(descriptor, parent, descriptor.getTaskPath(), dependencies, originPlugin);
        }
        return new DefaultTaskOperationDescriptor(descriptor, parent, descriptor.getTaskPath());
    }

    private WorkItemOperationDescriptor toWorkItemDescriptor(InternalWorkItemDescriptor descriptor) {
        OperationDescriptor parent = getParentDescriptor(descriptor.getParentId());
        return new DefaultWorkItemOperationDescriptor(descriptor, parent);
    }

    private ProjectConfigurationOperationDescriptor toProjectConfigurationDescriptor(InternalProjectConfigurationDescriptor descriptor) {
        OperationDescriptor parent = getParentDescriptor(descriptor.getParentId());
        return new DefaultProjectConfigurationOperationDescriptor(descriptor, parent);
    }

    private TransformOperationDescriptor toTransformDescriptor(InternalTransformDescriptor descriptor) {
        OperationDescriptor parent = getParentDescriptor(descriptor.getParentId());
        return new DefaultTransformOperationDescriptor(descriptor, parent, collectDescriptors(descriptor.getDependencies()));
    }

    private FileDownloadOperationDescriptor toFileDownloadDescriptor(InternalFileDownloadDescriptor descriptor) {
        OperationDescriptor parent = getParentDescriptor(descriptor.getParentId());
        return new DefaultFileDownloadOperationDescriptor(descriptor, parent);
    }

    private TestOutputDescriptor toTestOutputDescriptor(InternalTestOutputEvent event, InternalTestOutputDescriptor descriptor) {
        OperationDescriptor parent = getParentDescriptor(descriptor.getParentId());
        Destination destination = Destination.fromCode(event.getResult().getDestination());
        String message = event.getResult().getMessage();
        return new DefaultTestOutputOperationDescriptor(descriptor, parent, destination, message);
    }

    private static Problem toProblem(InternalBasicProblemDetails basicProblemDetails) {
        return new DefaultProblem(
            toProblemDefinition(basicProblemDetails.getLabel(), basicProblemDetails.getCategory(), basicProblemDetails.getSeverity(), basicProblemDetails.getDocumentationLink()),
            toContextualLabel(basicProblemDetails.getLabel().getLabel()),
            toProblemDetails(basicProblemDetails.getDetails()),
            toLocations(basicProblemDetails.getLocations()),
            toSolutions(basicProblemDetails.getSolutions()),
            toAdditionalData(basicProblemDetails.getAdditionalData()),
            toFailure(basicProblemDetails)
        );
    }

    private static Problem toProblem(InternalBasicProblemDetailsVersion3 basicProblemDetails) {
        return new DefaultProblem(
            toProblemDefinition(basicProblemDetails.getDefinition()),
            toContextualLabel(basicProblemDetails.getContextualLabel()),
            toProblemDetails(basicProblemDetails.getDetails()),
            toLocations(basicProblemDetails.getLocations()),
            toSolutions(basicProblemDetails.getSolutions()),
            toAdditionalData(basicProblemDetails.getAdditionalData()),
            toFailure(basicProblemDetails.getFailure())
        );
    }

    private static ProblemDefinition toProblemDefinition(InternalProblemDefinition problemDefinition) {
        return new DefaultProblemDefinition(
            toProblemId(problemDefinition.getId()),
            toProblemSeverity(problemDefinition.getSeverity()),
            toDocumentationLink(problemDefinition.getDocumentationLink())
        );
    }

    private static ProblemDefinition toProblemDefinition(InternalLabel label, InternalProblemCategory category, InternalSeverity severity, @Nullable InternalDocumentationLink documentationLink) {
        return new DefaultProblemDefinition(
            toProblemId(label, category),
            toProblemSeverity(severity),
            toDocumentationLink(documentationLink)
        );
    }

    private static ProblemId toProblemId(InternalProblemId problemId) {
        return new DefaultProblemId(problemId.getName(), problemId.getDisplayName(), toProblemGroup(problemId.getGroup()));
    }

    private static ProblemId toProblemId(InternalLabel label, InternalProblemCategory category) {
        List<String> categories = new ArrayList<>();
        categories.add(category.getCategory());
        categories.addAll(category.getSubcategories());

        return new DefaultProblemId(categories.remove(categories.size() - 1), label.getLabel(), toProblemGroup(categories));
    }

    private static @Nullable ProblemGroup toProblemGroup(List<String> groupNames) {
        if (groupNames.isEmpty()) {
            return null;
        } else {
            String groupName = groupNames.remove(groupNames.size() - 1);
            return new DefaultProblemGroup(groupName, groupName, toProblemGroup(groupNames));
        }
    }

    private static ProblemGroup toProblemGroup(InternalProblemGroup problemGroup) {
        return new DefaultProblemGroup(problemGroup.getName(), problemGroup.getDisplayName(), problemGroup.getParent() == null ? null : toProblemGroup(problemGroup.getParent()));
    }

    private static AdditionalData toAdditionalData(InternalAdditionalData additionalData) {
        return new GeneralData(additionalData.getAsMap());
    }

    private static ContextualLabel toContextualLabel(@Nullable InternalContextualLabel contextualLabel) {
        return contextualLabel == null ? null : new DefaultContextualLabel(contextualLabel.getContextualLabel());
    }

    private static ContextualLabel toContextualLabel(@Nullable String contextualLabel) {
        return contextualLabel == null ? null : new DefaultContextualLabel(contextualLabel);
    }

    private static Severity toProblemSeverity(InternalSeverity severity) {
        return DefaultSeverity.from(severity != null ? severity.getSeverity() : Severity.WARNING.getSeverity());
    }

    private static List<Location> toLocations(List<InternalLocation> locations) {
        List<Location> result = new ArrayList<>(locations.size());
        for (InternalLocation location : locations) {
            if (location instanceof InternalLineInFileLocation) {
                InternalLineInFileLocation l = (InternalLineInFileLocation) location;
                result.add(new DefaultLineInFileLocation(l.getPath(), l.getLine(), l.getColumn(), l.getLength()));
            } else if (location instanceof InternalOffsetInFileLocation) {
                InternalOffsetInFileLocation l = (InternalOffsetInFileLocation) location;
                result.add(new DefaultOffsetInFileLocation(l.getPath(), l.getOffset(), l.getLength()));
            } else if (location instanceof InternalFileLocation) {
                InternalFileLocation l = (InternalFileLocation) location;
                result.add(new DefaultFileLocation(l.getPath()));
            } else if (location instanceof InternalPluginIdLocation) {
                InternalPluginIdLocation pluginLocation = (InternalPluginIdLocation) location;
                result.add(new DefaultPluginIdLocation(pluginLocation.getPluginId()));
            } else if (location instanceof InternalTaskPathLocation) {
                InternalTaskPathLocation taskLocation = (InternalTaskPathLocation) location;
                result.add(new DefaultTaskPathLocation(taskLocation.getBuildTreePath()));
            }
        }
        return result;
    }

    private static DocumentationLink toDocumentationLink(@Nullable InternalDocumentationLink link) {
        return link == null || link.getUrl() == null ? null : new DefaultDocumentationLink(link.getUrl());
    }

    private static List<Solution> toSolutions(List<InternalSolution> solutions) {
        List<Solution> result = new ArrayList<>(solutions.size());
        for (InternalSolution solution : solutions) {
            result.add(new DefaultSolution(solution.getSolution()));
        }
        return result;
    }

    private static Details toProblemDetails(@Nullable InternalDetails details) {
        if (details != null) {
            return new DefaultDetails(details.getDetails());
        }
        return null;
    }

    private Set<OperationDescriptor> collectDescriptors(Set<? extends InternalOperationDescriptor> dependencies) {
        Set<OperationDescriptor> result = new LinkedHashSet<OperationDescriptor>();
        for (InternalOperationDescriptor dependency : dependencies) {
            OperationDescriptor dependencyDescriptor = descriptorCache.get(dependency.getId());
            if (dependencyDescriptor != null) {
                result.add(dependencyDescriptor);
            }
        }
        return result;
    }

    private OperationDescriptor toDescriptor(InternalOperationDescriptor descriptor) {
        OperationDescriptor parent = getParentDescriptor(descriptor.getParentId());
        return new DefaultOperationDescriptor(descriptor, parent);
    }

    private synchronized @Nullable OperationDescriptor getParentDescriptor(@Nullable Object parentId) {
        if (parentId == null) {
            return null;
        } else {
            OperationDescriptor operationDescriptor = descriptorCache.get(parentId);
            if (operationDescriptor == null) {
                throw new IllegalStateException(String.format("Parent operation with id %s not available.", parentId));
            }
            return operationDescriptor;
        }
    }

    private @Nullable FileDownloadResult toFileDownloadResult(InternalOperationResult result) {
        InternalFileDownloadResult fileDownloadResult = (InternalFileDownloadResult) result;
        if (result instanceof InternalNotFoundFileDownloadResult) {
            return new NotFoundFileDownloadSuccessResult(result.getStartTime(), result.getEndTime());
        }
        if (result instanceof InternalSuccessResult) {
            return new DefaultFileDownloadSuccessResult(result.getStartTime(), result.getEndTime(), fileDownloadResult.getBytesDownloaded());
        }
        if (result instanceof InternalFailureResult) {
            return new DefaultFileDownloadFailureResult(result.getStartTime(), result.getEndTime(), toFailures(result.getFailures()), fileDownloadResult.getBytesDownloaded());
        }
        return null;
    }

    private @Nullable TestOperationResult toTestResult(InternalTestResult result) {
        if (result instanceof InternalTestSuccessResult) {
            return new DefaultTestSuccessResult(result.getStartTime(), result.getEndTime());
        } else if (result instanceof InternalTestSkippedResult) {
            return new DefaultTestSkippedResult(result.getStartTime(), result.getEndTime());
        } else if (result instanceof InternalTestFailureResult) {
            return new DefaultTestFailureResult(result.getStartTime(), result.getEndTime(), toFailures(result.getFailures()));
        } else {
            return null;
        }
    }

    public static @Nullable TaskOperationResult toTaskResult(InternalTaskResult result) {
        if (result instanceof InternalTaskSuccessResult) {
            InternalTaskSuccessResult successResult = (InternalTaskSuccessResult) result;
            if (result instanceof InternalJavaCompileTaskOperationResult) {
                List<AnnotationProcessorResult> annotationProcessorResults = toAnnotationProcessorResults(((InternalJavaCompileTaskOperationResult) result).getAnnotationProcessorResults());
                return new DefaultJavaCompileTaskSuccessResult(result.getStartTime(), result.getEndTime(), successResult.isUpToDate(), isFromCache(result), toTaskExecutionDetails(result), annotationProcessorResults);
            }
            return new DefaultTaskSuccessResult(result.getStartTime(), result.getEndTime(), successResult.isUpToDate(), isFromCache(result), toTaskExecutionDetails(result));
        } else if (result instanceof InternalTaskSkippedResult) {
            return new DefaultTaskSkippedResult(result.getStartTime(), result.getEndTime(), ((InternalTaskSkippedResult) result).getSkipMessage());
        } else if (result instanceof InternalTaskFailureResult) {
            return new DefaultTaskFailureResult(result.getStartTime(), result.getEndTime(), toFailures(result.getFailures()), toTaskExecutionDetails(result));
        } else {
            return null;
        }
    }

    private static boolean isFromCache(InternalTaskResult result) {
        if (result instanceof InternalTaskCachedResult) {
            return ((InternalTaskCachedResult) result).isFromCache();
        }
        return false;
    }

    private static TaskExecutionDetails toTaskExecutionDetails(InternalTaskResult result) {
        if (result instanceof InternalIncrementalTaskResult) {
            InternalIncrementalTaskResult taskResult = (InternalIncrementalTaskResult) result;
            return TaskExecutionDetails.of(taskResult.isIncremental(), taskResult.getExecutionReasons());
        }
        return TaskExecutionDetails.unsupported();
    }

    private static @Nullable WorkItemOperationResult toWorkItemResult(InternalOperationResult result) {
        if (result instanceof InternalSuccessResult) {
            return new DefaultWorkItemSuccessResult(result.getStartTime(), result.getEndTime());
        } else if (result instanceof InternalFailureResult) {
            return new DefaultWorkItemFailureResult(result.getStartTime(), result.getEndTime(), toFailures(result.getFailures()));
        } else {
            return null;
        }
    }

    private static @Nullable ProjectConfigurationOperationResult toProjectConfigurationResult(InternalProjectConfigurationResult result) {
        if (result instanceof InternalSuccessResult) {
            return new DefaultProjectConfigurationSuccessResult(result.getStartTime(), result.getEndTime(), toPluginApplicationResults(result.getPluginApplicationResults()));
        } else if (result instanceof InternalFailureResult) {
            return new DefaultProjectConfigurationFailureResult(result.getStartTime(), result.getEndTime(), toFailures(result.getFailures()), toPluginApplicationResults(result.getPluginApplicationResults()));
        } else {
            return null;
        }
    }

    private static List<? extends PluginApplicationResult> toPluginApplicationResults(List<? extends InternalPluginApplicationResult> pluginApplicationResults) {
        List<PluginApplicationResult> results = new ArrayList<PluginApplicationResult>();
        for (InternalPluginApplicationResult result : pluginApplicationResults) {
            PluginIdentifier plugin = toPluginIdentifier(result.getPlugin());
            if (plugin != null) {
                results.add(new DefaultPluginApplicationResult(plugin, result.getTotalConfigurationTime()));
            }
        }
        return results;
    }

    private static @Nullable PluginIdentifier toPluginIdentifier(InternalPluginIdentifier pluginIdentifier) {
        if (pluginIdentifier instanceof InternalBinaryPluginIdentifier) {
            InternalBinaryPluginIdentifier binaryPlugin = (InternalBinaryPluginIdentifier) pluginIdentifier;
            return new DefaultBinaryPluginIdentifier(binaryPlugin.getDisplayName(), binaryPlugin.getClassName(), binaryPlugin.getPluginId());
        } else if (pluginIdentifier instanceof InternalScriptPluginIdentifier) {
            InternalScriptPluginIdentifier scriptPlugin = (InternalScriptPluginIdentifier) pluginIdentifier;
            return new DefaultScriptPluginIdentifier(scriptPlugin.getDisplayName(), scriptPlugin.getUri());
        } else {
            return null;
        }
    }

    private static @Nullable TransformOperationResult toTransformResult(InternalOperationResult result) {
        if (result instanceof InternalSuccessResult) {
            return new DefaultTransformSuccessResult(result.getStartTime(), result.getEndTime());
        } else if (result instanceof InternalFailureResult) {
            return new DefaultTransformFailureResult(result.getStartTime(), result.getEndTime(), toFailures(result.getFailures()));
        } else {
            return null;
        }
    }

    private static @Nullable OperationResult toResult(InternalOperationResult result) {
        if (result instanceof InternalSuccessResult) {
            return new DefaultOperationSuccessResult(result.getStartTime(), result.getEndTime());
        } else if (result instanceof InternalFailureResult) {
            return new DefaultOperationFailureResult(result.getStartTime(), result.getEndTime(), toFailures(result.getFailures()));
        } else {
            return null;
        }
    }

    private static List<Failure> toFailures(List<? extends InternalFailure> causes) {
        if (causes == null) {
            return null;
        }
        List<Failure> failures = new ArrayList<>();
        for (InternalFailure cause : causes) {
            Failure f = toFailure(cause);
            if (f != null) {
                failures.add(f);
            }
        }
        return failures;
    }

    private static Failure toFailure(InternalBasicProblemDetails problemDetails) {
        if (!(problemDetails instanceof InternalBasicProblemDetailsVersion2)) {
            return null;
        }
        return toFailure(((InternalBasicProblemDetailsVersion2) problemDetails).getFailure());
    }

    private static Failure toFailure(InternalFailure origFailure) {
        if (origFailure == null) {
            return null;
        }
        List<InternalBasicProblemDetailsVersion3> problems = new ArrayList<>();
        try {
            problems.addAll(origFailure.getProblems());
        } catch (AbstractMethodError ignore) {
            // Older Gradle versions don't have this method
        }
        List<Problem> clientProblems = new ArrayList<>(problems.size());
        for (InternalBasicProblemDetailsVersion3 problem : problems) {
            clientProblems.add(createProblemReport(problem));
        }
        if (origFailure instanceof InternalTestAssertionFailure) {
            if (origFailure instanceof InternalFileComparisonTestAssertionFailure) {
                InternalTestAssertionFailure assertionFailure = (InternalTestAssertionFailure) origFailure;
                return new DefaultFileComparisonTestAssertionFailure(assertionFailure.getMessage(),
                    assertionFailure.getDescription(),
                    assertionFailure.getExpected(),
                    assertionFailure.getActual(),
                    toFailures(origFailure.getCauses()),
                    ((InternalTestAssertionFailure) origFailure).getClassName(),
                    ((InternalTestAssertionFailure) origFailure).getStacktrace(),
                    ((InternalFileComparisonTestAssertionFailure) origFailure).getExpectedContent(),
                    ((InternalFileComparisonTestAssertionFailure) origFailure).getActualContent()
                );
            }
            InternalTestAssertionFailure assertionFailure = (InternalTestAssertionFailure) origFailure;
            return new DefaultTestAssertionFailure(
                assertionFailure.getMessage(),
                assertionFailure.getDescription(),
                assertionFailure.getExpected(),
                assertionFailure.getActual(),
                toFailures(origFailure.getCauses()),
                ((InternalTestAssertionFailure) origFailure).getClassName(),
                ((InternalTestAssertionFailure) origFailure).getStacktrace()
            );
        } else if (origFailure instanceof InternalTestFrameworkFailure) {
            InternalTestFrameworkFailure frameworkFailure = (InternalTestFrameworkFailure) origFailure;
            return new DefaultTestFrameworkFailure(
                frameworkFailure.getMessage(),
                frameworkFailure.getDescription(),
                toFailures(origFailure.getCauses()),
                ((InternalTestFrameworkFailure) origFailure).getClassName(),
                ((InternalTestFrameworkFailure) origFailure).getStacktrace()
            );
        }
        return new DefaultFailure(
            origFailure.getMessage(),
            origFailure.getDescription(),
            toFailures(origFailure.getCauses()),
            clientProblems);
    }

    private static Problem createProblemReport(InternalBasicProblemDetailsVersion3 basicProblemDetails) {
        return new DefaultProblem(
            toProblemDefinition(basicProblemDetails.getDefinition()),
            toContextualLabel(basicProblemDetails.getContextualLabel()),
            toProblemDetails(basicProblemDetails.getDetails()),
            toLocations(basicProblemDetails.getLocations()),
            toSolutions(basicProblemDetails.getSolutions()),
            toAdditionalData(basicProblemDetails.getAdditionalData()),
            toFailure(basicProblemDetails.getFailure())
        );
    }

    private static @Nullable List<AnnotationProcessorResult> toAnnotationProcessorResults(@Nullable List<InternalAnnotationProcessorResult> protocolResults) {
        if (protocolResults == null) {
            return null;
        }
        List<AnnotationProcessorResult> results = new ArrayList<AnnotationProcessorResult>();
        for (InternalAnnotationProcessorResult result : protocolResults) {
            results.add(toAnnotationProcessorResult(result));
        }
        return results;
    }

    private static AnnotationProcessorResult toAnnotationProcessorResult(InternalAnnotationProcessorResult result) {
        return new DefaultAnnotationProcessorResult(result.getClassName(), toAnnotationProcessorResultType(result.getType()), result.getDuration());
    }

    private static AnnotationProcessorResult.Type toAnnotationProcessorResultType(String type) {
        if (type.equals(InternalAnnotationProcessorResult.TYPE_AGGREGATING)) {
            return AnnotationProcessorResult.Type.AGGREGATING;
        }
        if (type.equals(InternalAnnotationProcessorResult.TYPE_ISOLATING)) {
            return AnnotationProcessorResult.Type.ISOLATING;
        }
        return AnnotationProcessorResult.Type.UNKNOWN;
    }
}<|MERGE_RESOLUTION|>--- conflicted
+++ resolved
@@ -610,18 +610,7 @@
             return new DefaultSingleProblemEvent(
                 problemEvent.getEventTime(),
                 parentDescriptor,
-<<<<<<< HEAD
-                toProblemDefinition(basicProblemDetails.getLabel(), basicProblemDetails.getCategory(), basicProblemDetails.getSeverity(), basicProblemDetails.getDocumentationLink()),
-                toContextualLabel(basicProblemDetails.getLabel().getLabel()),
-                toProblemDetails(basicProblemDetails.getDetails()),
-                toLocations(basicProblemDetails.getLocations()),
-                ImmutableList.<Location>of(),
-                toSolutions(basicProblemDetails.getSolutions()),
-                toAdditionalData(basicProblemDetails.getAdditionalData()),
-                toFailure(basicProblemDetails)
-=======
                 toProblem(basicProblemDetails)
->>>>>>> 3e1e4954
             );
         } else if (details instanceof InternalProblemAggregationDetailsV2) {
             InternalProblemAggregationDetailsV2 problemAggregationDetails = (InternalProblemAggregationDetailsV2) details;
@@ -698,18 +687,7 @@
             return new DefaultSingleProblemEvent(
                 problemEvent.getEventTime(),
                 parentDescriptor,
-<<<<<<< HEAD
-                toProblemDefinition(basicProblemDetails.getDefinition()),
-                toContextualLabel(basicProblemDetails.getContextualLabel()),
-                toProblemDetails(basicProblemDetails.getDetails()),
-                toLocations(basicProblemDetails.getLocations()),
-                ImmutableList.<Location>of(),
-                toSolutions(basicProblemDetails.getSolutions()),
-                toAdditionalData(basicProblemDetails.getAdditionalData()),
-                toFailure(basicProblemDetails.getFailure())
-=======
                 toProblem(basicProblemDetails)
->>>>>>> 3e1e4954
             );
         } else if (details instanceof InternalProblemAggregationDetailsVersion3) {
             InternalProblemAggregationDetailsVersion3 problemAggregationDetails = (InternalProblemAggregationDetailsVersion3) details;
