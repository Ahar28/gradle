/*
 * Copyright 2023 the original author or authors.
 *
 * Licensed under the Apache License, Version 2.0 (the "License");
 * you may not use this file except in compliance with the License.
 * You may obtain a copy of the License at
 *
 *      http://www.apache.org/licenses/LICENSE-2.0
 *
 * Unless required by applicable law or agreed to in writing, software
 * distributed under the License is distributed on an "AS IS" BASIS,
 * WITHOUT WARRANTIES OR CONDITIONS OF ANY KIND, either express or implied.
 * See the License for the specific language governing permissions and
 * limitations under the License.
 */

package org.gradle.api.problems.internal;

import org.gradle.operations.problems.ProblemDefinition;
import org.gradle.operations.problems.ProblemLocation;
import org.gradle.operations.problems.ProblemSeverity;
import org.gradle.operations.problems.ProblemUsageProgressDetails;
import org.jspecify.annotations.Nullable;

import java.util.List;

public class DefaultProblemProgressDetails implements ProblemProgressDetails, ProblemUsageProgressDetails {
<<<<<<< HEAD
    private final ProblemInternal problem;
=======
    private final InternalProblem problem;
    private final BuildOperationProblem buildOperationProblem;
>>>>>>> 7b8d6751

    public DefaultProblemProgressDetails(ProblemInternal problem) {
        this.problem = problem;
        this.buildOperationProblem = new BuildOperationProblem(problem);
    }

    public ProblemInternal getProblem() {
        return problem;
    }

    @Override
    public ProblemDefinition getDefinition() {
        return buildOperationProblem.getDefinition();
    }

    @Override
    public ProblemSeverity getSeverity() {
        return buildOperationProblem.getSeverity();
    }

    @Nullable
    @Override
    public String getContextualLabel() {
        return buildOperationProblem.getContextualLabel();
    }

    @Override
    public List<String> getSolutions() {
        return buildOperationProblem.getSolutions();
    }

    @Nullable
    @Override
    public String getDetails() {
        return buildOperationProblem.getDetails();
    }

    @Override
    public List<ProblemLocation> getOriginLocations() {
        return buildOperationProblem.getOriginLocations();
    }

    @Override
    public List<ProblemLocation> getContextualLocations() {
<<<<<<< HEAD
        return convertProblemLocations(problem.getContextualLocations());
=======
        return buildOperationProblem.getContextualLocations();
>>>>>>> 7b8d6751
    }

    @Nullable
    @Override
    public Throwable getFailure() {
        return problem.getException() == null ? null : problem.getException();
    }
<<<<<<< HEAD

    private static class DevelocityProblemDefinition implements ProblemDefinition {
        private final org.gradle.api.problems.ProblemDefinition definition;

        public DevelocityProblemDefinition(org.gradle.api.problems.ProblemDefinition definition) {
            this.definition = definition;
        }

        @Override
        public String getName() {
            return definition.getId().getName();
        }

        @Override
        public String getDisplayName() {
            return definition.getId().getDisplayName();
        }

        @Override
        public ProblemGroup getGroup() {
            return new DevelocityProblemGroup(definition.getId().getGroup());
        }

        @Nullable
        @Override
        public DocumentationLink getDocumentationLink() {
            DocLinkInternal documentationLink = (DocLinkInternal) definition.getDocumentationLink();
            return documentationLink == null ? null : new DevelocityDocumentationLink(documentationLink);
        }

        private static class DevelocityProblemGroup implements ProblemGroup {
            private final org.gradle.api.problems.ProblemGroup currentGroup;

            public DevelocityProblemGroup(org.gradle.api.problems.ProblemGroup currentGroup) {
                this.currentGroup = currentGroup;
            }

            @Override
            public String getName() {
                return currentGroup.getName();
            }

            @Override
            public String getDisplayName() {
                return currentGroup.getDisplayName();
            }

            @Nullable
            @Override
            public ProblemGroup getParent() {
                org.gradle.api.problems.ProblemGroup parent = currentGroup.getParent();
                return parent == null ? null : new DevelocityProblemGroup(parent);
            }
        }

        private static class DevelocityDocumentationLink implements DocumentationLink {
            private final DocLinkInternal documentationLink;

            public DevelocityDocumentationLink(DocLinkInternal documentationLink) {
                this.documentationLink = documentationLink;
            }

            @Override
            public String getUrl() {
                return documentationLink.getUrl();
            }
        }
    }

    private static class DevelocityFileLocation implements FileLocation {

        private final org.gradle.api.problems.FileLocation location;

        public DevelocityFileLocation(org.gradle.api.problems.FileLocation location) {
            this.location = location;
        }

        @Override
        public String getPath() {
            return location.getPath();
        }

        @Override
        public String getDisplayName() {
            return "file '" + getPath() + "'";
        }
    }

    private static class DevelocityLineInFileLocation extends DevelocityFileLocation implements LineInFileLocation {
        private final org.gradle.api.problems.LineInFileLocation lineInFileLocation;

        public DevelocityLineInFileLocation(org.gradle.api.problems.LineInFileLocation lineInFileLocation) {
            super(lineInFileLocation);
            this.lineInFileLocation = lineInFileLocation;
        }

        @Override
        public int getLine() {
            return lineInFileLocation.getLine();
        }

        @Nullable
        @Override
        public Integer getColumn() {
            return lineInFileLocation.getColumn() <= 0 ? null : lineInFileLocation.getColumn();
        }

        @Nullable
        @Override
        public Integer getLength() {
            return lineInFileLocation.getLength() <= 0 ? null : lineInFileLocation.getLength();
        }

        @Override
        public String getDisplayName() {
            String location = getPath() + ":" + getLine();
            if (getColumn() != null) {
                location += ":" + getColumn();
            }
            if (getLength() != null) {
                location += ":" + getLength();
            }
            return "file '" + location + "'";
        }
    }

    private static class DevelocityStackTraceLocation implements org.gradle.operations.problems.StackTraceLocation {
        private final org.gradle.api.problems.internal.StackTraceLocation stackTraceLocation;

        public DevelocityStackTraceLocation(org.gradle.api.problems.internal.StackTraceLocation stackTraceLocation) {
            this.stackTraceLocation = stackTraceLocation;
        }

        @Nullable
        @Override
        public FileLocation getFileLocation() {
            return stackTraceLocation.getFileLocation() == null
                ? null
                : convertToDevelocityFileLocation(stackTraceLocation.getFileLocation());
        }

        @Override
        public List<StackTraceElement> getStackTrace() {
            return stackTraceLocation.getStackTrace();
        }

        @Override
        public String getDisplayName() {
            return "stack trace location " + stackTraceLocation.getFileLocation();
        }
    }

    private static class DevelocityOffsetInFileLocation extends DevelocityFileLocation implements OffsetInFileLocation {

        private final org.gradle.api.problems.OffsetInFileLocation offsetInFileLocation;

        public DevelocityOffsetInFileLocation(org.gradle.api.problems.OffsetInFileLocation offsetInFileLocation) {
            super(offsetInFileLocation);
            this.offsetInFileLocation = offsetInFileLocation;
        }

        @Override
        public int getOffset() {
            return offsetInFileLocation.getOffset();
        }

        @Override
        public int getLength() {
            return offsetInFileLocation.getLength();
        }

        @Override
        public String getDisplayName() {
            return "offset in file '" + getPath() + ":" + getOffset() + ":" + getLength() + "'";
        }
    }

    private static class DevelocityPluginIdLocation implements org.gradle.operations.problems.PluginIdLocation {

        private final PluginIdLocation pluginId;

        public DevelocityPluginIdLocation(PluginIdLocation pluginId) {
            this.pluginId = pluginId;
        }

        @Override
        public String getPluginId() {
            return pluginId.getPluginId();
        }

        @Override
        public String getDisplayName() {
            return "plugin '" + pluginId.getPluginId() + "'";
        }
    }
=======
>>>>>>> 7b8d6751
}<|MERGE_RESOLUTION|>--- conflicted
+++ resolved
@@ -25,12 +25,8 @@
 import java.util.List;
 
 public class DefaultProblemProgressDetails implements ProblemProgressDetails, ProblemUsageProgressDetails {
-<<<<<<< HEAD
     private final ProblemInternal problem;
-=======
-    private final InternalProblem problem;
     private final BuildOperationProblem buildOperationProblem;
->>>>>>> 7b8d6751
 
     public DefaultProblemProgressDetails(ProblemInternal problem) {
         this.problem = problem;
@@ -75,11 +71,7 @@
 
     @Override
     public List<ProblemLocation> getContextualLocations() {
-<<<<<<< HEAD
-        return convertProblemLocations(problem.getContextualLocations());
-=======
         return buildOperationProblem.getContextualLocations();
->>>>>>> 7b8d6751
     }
 
     @Nullable
@@ -87,202 +79,4 @@
     public Throwable getFailure() {
         return problem.getException() == null ? null : problem.getException();
     }
-<<<<<<< HEAD
-
-    private static class DevelocityProblemDefinition implements ProblemDefinition {
-        private final org.gradle.api.problems.ProblemDefinition definition;
-
-        public DevelocityProblemDefinition(org.gradle.api.problems.ProblemDefinition definition) {
-            this.definition = definition;
-        }
-
-        @Override
-        public String getName() {
-            return definition.getId().getName();
-        }
-
-        @Override
-        public String getDisplayName() {
-            return definition.getId().getDisplayName();
-        }
-
-        @Override
-        public ProblemGroup getGroup() {
-            return new DevelocityProblemGroup(definition.getId().getGroup());
-        }
-
-        @Nullable
-        @Override
-        public DocumentationLink getDocumentationLink() {
-            DocLinkInternal documentationLink = (DocLinkInternal) definition.getDocumentationLink();
-            return documentationLink == null ? null : new DevelocityDocumentationLink(documentationLink);
-        }
-
-        private static class DevelocityProblemGroup implements ProblemGroup {
-            private final org.gradle.api.problems.ProblemGroup currentGroup;
-
-            public DevelocityProblemGroup(org.gradle.api.problems.ProblemGroup currentGroup) {
-                this.currentGroup = currentGroup;
-            }
-
-            @Override
-            public String getName() {
-                return currentGroup.getName();
-            }
-
-            @Override
-            public String getDisplayName() {
-                return currentGroup.getDisplayName();
-            }
-
-            @Nullable
-            @Override
-            public ProblemGroup getParent() {
-                org.gradle.api.problems.ProblemGroup parent = currentGroup.getParent();
-                return parent == null ? null : new DevelocityProblemGroup(parent);
-            }
-        }
-
-        private static class DevelocityDocumentationLink implements DocumentationLink {
-            private final DocLinkInternal documentationLink;
-
-            public DevelocityDocumentationLink(DocLinkInternal documentationLink) {
-                this.documentationLink = documentationLink;
-            }
-
-            @Override
-            public String getUrl() {
-                return documentationLink.getUrl();
-            }
-        }
-    }
-
-    private static class DevelocityFileLocation implements FileLocation {
-
-        private final org.gradle.api.problems.FileLocation location;
-
-        public DevelocityFileLocation(org.gradle.api.problems.FileLocation location) {
-            this.location = location;
-        }
-
-        @Override
-        public String getPath() {
-            return location.getPath();
-        }
-
-        @Override
-        public String getDisplayName() {
-            return "file '" + getPath() + "'";
-        }
-    }
-
-    private static class DevelocityLineInFileLocation extends DevelocityFileLocation implements LineInFileLocation {
-        private final org.gradle.api.problems.LineInFileLocation lineInFileLocation;
-
-        public DevelocityLineInFileLocation(org.gradle.api.problems.LineInFileLocation lineInFileLocation) {
-            super(lineInFileLocation);
-            this.lineInFileLocation = lineInFileLocation;
-        }
-
-        @Override
-        public int getLine() {
-            return lineInFileLocation.getLine();
-        }
-
-        @Nullable
-        @Override
-        public Integer getColumn() {
-            return lineInFileLocation.getColumn() <= 0 ? null : lineInFileLocation.getColumn();
-        }
-
-        @Nullable
-        @Override
-        public Integer getLength() {
-            return lineInFileLocation.getLength() <= 0 ? null : lineInFileLocation.getLength();
-        }
-
-        @Override
-        public String getDisplayName() {
-            String location = getPath() + ":" + getLine();
-            if (getColumn() != null) {
-                location += ":" + getColumn();
-            }
-            if (getLength() != null) {
-                location += ":" + getLength();
-            }
-            return "file '" + location + "'";
-        }
-    }
-
-    private static class DevelocityStackTraceLocation implements org.gradle.operations.problems.StackTraceLocation {
-        private final org.gradle.api.problems.internal.StackTraceLocation stackTraceLocation;
-
-        public DevelocityStackTraceLocation(org.gradle.api.problems.internal.StackTraceLocation stackTraceLocation) {
-            this.stackTraceLocation = stackTraceLocation;
-        }
-
-        @Nullable
-        @Override
-        public FileLocation getFileLocation() {
-            return stackTraceLocation.getFileLocation() == null
-                ? null
-                : convertToDevelocityFileLocation(stackTraceLocation.getFileLocation());
-        }
-
-        @Override
-        public List<StackTraceElement> getStackTrace() {
-            return stackTraceLocation.getStackTrace();
-        }
-
-        @Override
-        public String getDisplayName() {
-            return "stack trace location " + stackTraceLocation.getFileLocation();
-        }
-    }
-
-    private static class DevelocityOffsetInFileLocation extends DevelocityFileLocation implements OffsetInFileLocation {
-
-        private final org.gradle.api.problems.OffsetInFileLocation offsetInFileLocation;
-
-        public DevelocityOffsetInFileLocation(org.gradle.api.problems.OffsetInFileLocation offsetInFileLocation) {
-            super(offsetInFileLocation);
-            this.offsetInFileLocation = offsetInFileLocation;
-        }
-
-        @Override
-        public int getOffset() {
-            return offsetInFileLocation.getOffset();
-        }
-
-        @Override
-        public int getLength() {
-            return offsetInFileLocation.getLength();
-        }
-
-        @Override
-        public String getDisplayName() {
-            return "offset in file '" + getPath() + ":" + getOffset() + ":" + getLength() + "'";
-        }
-    }
-
-    private static class DevelocityPluginIdLocation implements org.gradle.operations.problems.PluginIdLocation {
-
-        private final PluginIdLocation pluginId;
-
-        public DevelocityPluginIdLocation(PluginIdLocation pluginId) {
-            this.pluginId = pluginId;
-        }
-
-        @Override
-        public String getPluginId() {
-            return pluginId.getPluginId();
-        }
-
-        @Override
-        public String getDisplayName() {
-            return "plugin '" + pluginId.getPluginId() + "'";
-        }
-    }
-=======
->>>>>>> 7b8d6751
 }