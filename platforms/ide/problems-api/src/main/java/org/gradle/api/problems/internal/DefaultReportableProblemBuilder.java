--- conflicted
+++ resolved
@@ -57,14 +57,9 @@
             getSolutions(),
             getExceptionForProblemInstantiation(), //TODO: don't create exception if already reported often
             getProblemCategory(),
-<<<<<<< HEAD
-            getAdditionalMetadata(),
-            problemsService,
-            getCurrentOperationId());
-=======
             getAdditionalData(),
+            getCurrentOperationId(),
             problemsService);
->>>>>>> a593e131
     }
 
 
