<meta property="og:image" content="https://gradle.org/images/releases/gradle-@version@.png" />
<meta property="og:type"  content="article" />
<meta property="og:title" content="Gradle @version@ Release Notes" />
<meta property="og:site_name" content="Gradle Release Notes">
<meta property="og:description" content="Gradle now supports Java 24, improves build performance with lazy configuration and configuration cache diagnostics, and expands the Problems API with support for structured data and GraalVM Native Image toolchain selection.">
<meta name="twitter:card" content="summary_large_image">
<meta name="twitter:site" content="@gradle">
<meta name="twitter:creator" content="@gradle">
<meta name="twitter:title" content="Gradle @version@ Release Notes">
<meta name="twitter:description" content="Gradle now supports Java 24, improves build performance with lazy configuration and configuration cache diagnostics, and expands the Problems API with support for structured data and GraalVM Native Image toolchain selection.">
<meta name="twitter:image" content="https://gradle.org/images/releases/gradle-@version@.png">

We are excited to announce Gradle @version@ (released [@releaseDate@](https://gradle.org/releases/)).

Gradle now supports [Java 24](#java-24).

This release adds support for selecting GraalVM Native Image toolchains, and introduces [lazy configuration initialization](#build-authoring) to improve configuration performance and memory usage.

It also expands the [Problems API](#build-authoring) to support arbitrary structured data, making it easier for IDEs to consume rich diagnostics through the Tooling API.

Additionally, this release includes enhancements to the [configuration cache](#configuration-cache), including a new integrity check mode for improved debugging.

<!-- 
Include only their name, impactful features should be called out separately below.
 [Some person](https://github.com/some-person)

 THIS LIST SHOULD BE ALPHABETIZED BY [PERSON NAME] - the docs:updateContributorsInReleaseNotes task will enforce this ordering, which is case-insensitive.
-->

We would like to thank the following community members for their contributions to this release of Gradle:

Be sure to check out the [public roadmap](https://roadmap.gradle.org) for insight into what's planned for future releases.

## Upgrade instructions

Switch your build to use Gradle @version@ by updating the [Wrapper](userguide/gradle_wrapper.html) in your project:

```text
./gradlew wrapper --gradle-version=@version@ && ./gradlew wrapper
```

See the [Gradle 8.x upgrade guide](userguide/upgrading_version_8.html#changes_@baseVersion@) to learn about deprecations, breaking changes, and other considerations when upgrading to Gradle @version@.

For Java, Groovy, Kotlin, and Android compatibility, see the [full compatibility notes](userguide/compatibility.html).   

## New features and usability improvements

<a name="java-24"></a>
### Support for building projects with Java 24

Gradle now supports [using Java 24](userguide/compatibility.html#java) for compiling, testing, and starting Java programs.
Selecting a language version is done using [toolchains](userguide/toolchains.html).

You cannot run Gradle @version@ itself with Java 24 because Groovy does not fully support JDK 24.
However, future versions are expected to provide this support.

### GraalVM Native Image selection for toolchains

Gradle's [toolchain support](userguide/toolchains.html) allows provisioning and selection of specific JDK versions for building projects—compiling code, running tests, and even running Gradle itself.

With this release, toolchain selection has been expanded to support [GraalVM Native Image](https://www.graalvm.org/reference-manual/native-image/) capability:

```kotlin
java {
    toolchain {
        languageVersion = JavaLanguageVersion.of(21)
        nativeImageCapable = true
    }
}
```

This allows Gradle to select only JDKs that support Native Image when resolving a toolchain.
See the [toolchain documentation](userguide/toolchains.html#sec:native_image) for more details.

Note: Native Image capability selection is also supported for the [daemon toolchain](userguide/gradle_daemon.html#sec:native_image).

<a name="build-authoring"></a>
### Build authoring improvements

Gradle provides [rich APIs](userguide/getting_started_dev.html) for plugin authors and build engineers to develop custom build logic.

#### Configurations are initialized lazily

Just like [tasks](userguide/lazy_configuration.html), [configurations](userguide/declaring_configurations.html) are now realized only when necessary.

Starting with this release, applying the `base` plugin—either directly or via another plugin such as the Java or Kotlin plugin—no longer realizes all configurations declared with `register` or the incubating role-based factory methods.

This change can lead to reduced configuration time and lower memory usage in some builds.

To take advantage of this improvement, prefer using the `register` method over `create` when declaring configurations:

```kotlin
configurations {
    // Eager: this configuration is realized immediately
    create("myEagerConfiguration")

    // Lazy: this configuration is only realized when needed
    register("myLazyConfiguration")
}
```

#### Expanded support for Arbitrary Data in the Problems API

In Gradle 8.13, we introduced support for `additional data` in the public [Problems API](https://github.com/gradle/gradle/pull/32664/javadoc/org/gradle/api/problems/package-summary.html), allowing users to attach extra context to reported problems—albeit with some limitations.

In this release, those limitations have been removed. You can now include `arbitrary data` in problem reports, offering significantly greater flexibility.

This enhancement is especially valuable for IDE implementors managing both the plugin and its integration via the [Tooling API](https://github.com/gradle/gradle/pull/32664/userguide/tooling_api.html#embedding), where conveying rich, structured diagnostics is critical.

For example, a worker task may now include more detailed diagnostic information:

```java
public abstract class ProblemWorkerTask implements WorkAction<ProblemsWorkerTaskParameter> {

    // Use the Problems interface to report problems
    @Inject
    public abstract Problems getProblems();

    // Use the ObjectFactory to create instances of classes for composition
    @Inject
    public abstract ObjectFactory getObjectFactory();

    @Override
    public void execute() {
        ProblemId problemId = ProblemId.create("type", "label", ProblemGroup.create("generic", "Generic"));
        getProblems().getReporter().report(problemId, problem -> problem
            .additionalData(SomeData.class, dataInstance -> {
                dataInstance.getSome().set("some");                                 // Provider API properties can be used
                dataInstance.setName("someData");                                   // Getters and setters can be used
                dataInstance.setNames(Collections.singletonList("someMoreData"));   // Collections can be used
                
                SomeOtherData compositionDataInstance = getObjectFactory().newInstance(SomeOtherData.class);
                compositionDataInstance.setOtherName("otherName");
                
                dataInstance.setOtherData(compositionDataInstance);                 // Composition can be used
            })
        );
    }
}
```

The data interfaces for this example look as follows:

```java
import org.gradle.api.problems.AdditionalData;
import org.gradle.api.provider.Property;
import java.util.List;

public interface SomeData extends AdditionalData {
    Property<String> getSome();

    String getName();
    void setName(String name);

    List<String> getNames();
    void setNames(List<String> names);

    SomeOtherData getOtherData();
    void setOtherData(SomeOtherData otherData);
}

public interface SomeOtherData {
    String getOtherName();
    void setOtherName(String name);
}
```

With this enhancement, the Problems API becomes a more powerful diagnostic tool—capable of carrying rich, structured, and typed context through the build, IDE, and Tooling API layers.

#### Receiving Additional Data via the Tooling API

The [`CustomAdditionalData.get()`](org/gradle/tooling/events/problems/CustomAdditionalData.html#get(java.lang.Class)) method allows consumers on the Tooling API (TAPI) side to retrieve additional data using a typed view interface.

On the receiving side, you can access the data like this:

```java
void someMethod(List<Problem> problems) {
    SomeDataView view = problems.get(0).getAdditionalData().get(SomeDataView.class);
    
    System.out.println(view.getName());
    System.out.println(view.getNames().get(0));
    System.out.println(view.getOtherData().getOtherName());
}
```

The data is exposed through view interfaces that mirror the structure of the data reported by the build logic:

```java
interface SomeOtherDataView {
    String getOtherName();
}

interface SomeDataView {
    String getSome();

    String getName();

    List<String> getNames();

    SomeOtherDataView getOtherData();
}
```

These view types provide a safe, structured way to consume custom data in IDEs or other TAPI-based tooling.

<a name="configuration-cache"></a>
### Configuration cache improvements

The [configuration cache](userguide/configuration_cache.html) improves build time by caching the result of the configuration phase and reusing it for subsequent builds.
This feature can significantly improve build performance.

#### Integrity Check mode

To help diagnose obscure configuration cache loading errors, you can now enable stricter integrity checks using the `org.gradle.configuration-cache.integrity-check` property.

This mode provides more detailed error messages to pinpoint the exact part of your build that failed to serialize correctly.

<<<<<<< HEAD
For example, instead of seeing a cryptic error like:
=======
### Support for details of assumption violations in JUnit4

TBD

### Configuration Cache improvements
>>>>>>> cdd115f0

```text
Index 4 out of bounds for length 3
```

You might now see:

```text
Configuration cache state could not be cached: field `user` of task `:greet` of type `GreetTask`: The value cannot be decoded properly with 'JavaObjectSerializationCodec'. It may have been written incorrectly or its data is corrupted.
```

Note: Enabling integrity checks increases the size of the configuration cache and slows down cache reads/writes.
Use it only for troubleshooting—not in regular builds.

## Promoted features

Promoted features are features that were incubating in previous versions of Gradle but are now supported and subject to backward compatibility.
See the User Manual section on the "[Feature Lifecycle](userguide/feature_lifecycle.html)" for more information.

The following are the features that have been promoted in this Gradle release.

<!--
### Example promoted
-->

## Fixed issues

<!--
This section will be populated automatically
-->

## Known issues

Known issues are problems that were discovered post-release that are directly related to changes made in this release.

<!--
This section will be populated automatically
-->

## External contributions

We love getting contributions from the Gradle community. For information on contributing, please see [gradle.org/contribute](https://gradle.org/contribute).

## Reporting problems

If you find a problem with this release, please file a bug on [GitHub Issues](https://github.com/gradle/gradle/issues) adhering to our issue guidelines.
If you're not sure if you're encountering a bug, please use the [forum](https://discuss.gradle.org/c/help-discuss).

We hope you will build happiness with Gradle, and we look forward to your feedback via [Twitter](https://twitter.com/gradle) or on [GitHub](https://github.com/gradle).<|MERGE_RESOLUTION|>--- conflicted
+++ resolved
@@ -203,8 +203,12 @@
 
 These view types provide a safe, structured way to consume custom data in IDEs or other TAPI-based tooling.
 
+#### Support for details of assumption violations in JUnit4
+
+TBD
+
 <a name="configuration-cache"></a>
-### Configuration cache improvements
+### Configuration Cache improvements
 
 The [configuration cache](userguide/configuration_cache.html) improves build time by caching the result of the configuration phase and reusing it for subsequent builds.
 This feature can significantly improve build performance.
@@ -215,15 +219,7 @@
 
 This mode provides more detailed error messages to pinpoint the exact part of your build that failed to serialize correctly.
 
-<<<<<<< HEAD
 For example, instead of seeing a cryptic error like:
-=======
-### Support for details of assumption violations in JUnit4
-
-TBD
-
-### Configuration Cache improvements
->>>>>>> cdd115f0
 
 ```text
 Index 4 out of bounds for length 3
