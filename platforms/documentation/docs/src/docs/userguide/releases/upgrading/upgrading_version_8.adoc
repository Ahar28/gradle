--- conflicted
+++ resolved
@@ -89,7 +89,6 @@
 Kotlin 2.1, when combined with link:#jspecify[JSpecify] annotations in the Gradle API, introduces stricter nullability handling.
 Some formerly-valid code may now fail to compile due to more precise type checking.
 
-<<<<<<< HEAD
 Common breaking changes:
 
 - Unbounded generics for types that have generic bounds will now fail to compile.
@@ -101,7 +100,7 @@
 For example, you can't use `Property<String?>` anymore because the `T` in `Property<T>` is not nullable.
 +
 Another example is using a function from the Gradle API that takes a `Map<String, *>` parameter ; you could pass a map with nullable values before, you can't do that anymore.
-=======
+
 ==== Remove setting custom build layout
 
 The following command line options were deprecated in Gradle 8.x and are removed in Gradle 9.0:
@@ -112,7 +111,6 @@
 Also, setting custom build file using
 link:{groovyDslPath}/org.gradle.api.tasks.GradleBuild.html#org.gradle.api.tasks.GradleBuild:buildFile[buildFile]
 property in link:{groovyDslPath}/org.gradle.api.tasks.GradleBuild.html[GradleBuild] task has been removed.
->>>>>>> 4f7f729a
 
 [[jspecify]]
 ==== Gradle API now uses JSpecify nullability annotations
