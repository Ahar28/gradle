// Copyright (C) 2025 Gradle, Inc.
//
// Licensed under the Creative Commons Attribution-Noncommercial-ShareAlike 4.0 International License.;
// you may not use this file except in compliance with the License.
// You may obtain a copy of the License at
//
//      https://creativecommons.org/licenses/by-nc-sa/4.0/
//
// Unless required by applicable law or agreed to in writing, software
// distributed under the License is distributed on an "AS IS" BASIS,
// WITHOUT WARRANTIES OR CONDITIONS OF ANY KIND, either express or implied.
// See the License for the specific language governing permissions and
// limitations under the License.

[[tags_reference]]
= Tags Used in Best Practices

Here you can find a brief explanation of all the tags used in the best practices documentation.

<<<<<<< HEAD
[horizontal]
`#caching` :: Items that are related to using Gradle's various caching mechanisms, such as <<build_cache.adoc#sec:task_output_caching,caching tasks>>.
=======
[[tag:caching]]
`#caching`

Items that are related to using Gradle's various caching mechanisms, such as <<build_cache.adoc#sec:task_output_caching,caching tasks>>.

[[tag:inputs-and-outputs]]
`#inputs-and-outputs`

Items that are related to Gradle <<writing_tasks.adoc#task_inputs_and_outputs,task inputs and outputs>>, the annotations used to declare them, and their proper use.

[[tag:plugins]]
`#plugins`
Items that explain the proper way to <<custom_plugins.adoc#custom_plugins,write plugins>> in Gradle, and common footguns involved in plugin authoring.

[[tag:tasks]]
`#tasks`
>>>>>>> 06336bbd

`#inputs-and-outputs` :: Items that are related to Gradle <<writing_tasks.adoc#task_inputs_and_outputs,task inputs and outputs>>, the annotations used to declare them, and their proper use.

<<<<<<< HEAD
`#kotlin-dsl` :: Items that explain the benefits of using the <<kotlin_dsl.adoc#kotdsl:kotlin_dsl,Kotlin DSL>> and how to adopt it effectively.
=======
[[tag:structuring-builds]]
`#structuring-builds`
>>>>>>> 06336bbd

`#plugins` :: Items that explain the proper way to <<custom_plugins.adoc#custom_plugins,write plugins>> in Gradle, and common footguns involved in plugin authoring.

<<<<<<< HEAD
`#tasks` :: Items that explain the proper way to <<writing_tasks.adoc#sec:sample_task,write tasks>> in Gradle, and common footguns involved in task authoring.
=======
[[tag:up-to-date-checking]]
`#up-to-date-checking`
>>>>>>> 06336bbd

`#structuring-builds` :: Items that explain the proper way to structure maintainable builds in Gradle.

<<<<<<< HEAD
`#up-to-date-checking` :: Items that are related to Gradle's <<incremental_build.adoc#sec:how_does_it_work,up-to-date checking>> mechanism, and how to ensure work avoidance behaves properly in your build.
=======
[[tag:upgrades]]
`#upgrades`
>>>>>>> 06336bbd

`#upgrades` :: Items that are related to making Gradle version upgrades easier.<|MERGE_RESOLUTION|>--- conflicted
+++ resolved
@@ -17,53 +17,28 @@
 
 Here you can find a brief explanation of all the tags used in the best practices documentation.
 
-<<<<<<< HEAD
 [horizontal]
+
+[[tag:caching]]
 `#caching` :: Items that are related to using Gradle's various caching mechanisms, such as <<build_cache.adoc#sec:task_output_caching,caching tasks>>.
-=======
-[[tag:caching]]
-`#caching`
-
-Items that are related to using Gradle's various caching mechanisms, such as <<build_cache.adoc#sec:task_output_caching,caching tasks>>.
 
 [[tag:inputs-and-outputs]]
-`#inputs-and-outputs`
-
-Items that are related to Gradle <<writing_tasks.adoc#task_inputs_and_outputs,task inputs and outputs>>, the annotations used to declare them, and their proper use.
+`#inputs-and-outputs`:: Items that are related to Gradle <<writing_tasks.adoc#task_inputs_and_outputs,task inputs and outputs>>, the annotations used to declare them, and their proper use.
 
 [[tag:plugins]]
-`#plugins`
-Items that explain the proper way to <<custom_plugins.adoc#custom_plugins,write plugins>> in Gradle, and common footguns involved in plugin authoring.
+`#plugins` :: Items that explain the proper way to <<custom_plugins.adoc#custom_plugins,write plugins>> in Gradle, and common footguns involved in plugin authoring.
 
 [[tag:tasks]]
-`#tasks`
->>>>>>> 06336bbd
+`#tasks` :: Items that explain the proper way to <<writing_tasks.adoc#sec:sample_task,write tasks>> in Gradle, and common footguns involved in task authoring.
 
-`#inputs-and-outputs` :: Items that are related to Gradle <<writing_tasks.adoc#task_inputs_and_outputs,task inputs and outputs>>, the annotations used to declare them, and their proper use.
+[[tag:structuring-builds]]
+`#inputs-and-outputs` :: Items that explain the proper way to structure maintainable builds in Gradle.
 
-<<<<<<< HEAD
+[[tag:kotlin-dsl]]
 `#kotlin-dsl` :: Items that explain the benefits of using the <<kotlin_dsl.adoc#kotdsl:kotlin_dsl,Kotlin DSL>> and how to adopt it effectively.
-=======
-[[tag:structuring-builds]]
-`#structuring-builds`
->>>>>>> 06336bbd
 
-`#plugins` :: Items that explain the proper way to <<custom_plugins.adoc#custom_plugins,write plugins>> in Gradle, and common footguns involved in plugin authoring.
+[[tag:up-to-date-checking]]
+`#up-to-date-checking` :: Items that are related to Gradle's <<incremental_build.adoc#sec:how_does_it_work,up-to-date checking>> mechanism, and how to ensure work avoidance behaves properly in your build.
 
-<<<<<<< HEAD
-`#tasks` :: Items that explain the proper way to <<writing_tasks.adoc#sec:sample_task,write tasks>> in Gradle, and common footguns involved in task authoring.
-=======
-[[tag:up-to-date-checking]]
-`#up-to-date-checking`
->>>>>>> 06336bbd
-
-`#structuring-builds` :: Items that explain the proper way to structure maintainable builds in Gradle.
-
-<<<<<<< HEAD
-`#up-to-date-checking` :: Items that are related to Gradle's <<incremental_build.adoc#sec:how_does_it_work,up-to-date checking>> mechanism, and how to ensure work avoidance behaves properly in your build.
-=======
 [[tag:upgrades]]
-`#upgrades`
->>>>>>> 06336bbd
-
 `#upgrades` :: Items that are related to making Gradle version upgrades easier.