--- conflicted
+++ resolved
@@ -20,8 +20,6 @@
 import org.gradle.api.JavaVersion
 import org.gradle.api.Project
 import org.gradle.api.file.Directory
-import org.gradle.api.file.DirectoryProperty
-import org.gradle.api.provider.Property
 import org.gradle.api.provider.Provider
 import org.gradle.internal.os.OperatingSystem
 import org.gradle.kotlin.dsl.*
@@ -58,27 +56,6 @@
 fun Project.currentGitCommitViaFileSystemQuery(): Provider<String> = getBuildEnvironmentExtension()?.gitCommitId ?: objects.property(String::class.java)
 
 
-<<<<<<< HEAD
-=======
-@Suppress("UnstableApiUsage")
-fun Project.git(vararg args: String): Provider<String> {
-    val projectDir = layout.projectDirectory.asFile
-    val execOutput = providers.exec {
-        workingDir = projectDir
-        isIgnoreExitValue = true
-        commandLine = listOf("git", *args)
-        if (OperatingSystem.current().isWindows) {
-            commandLine = listOf("cmd.exe", "/d", "/c") + commandLine
-        }
-    }
-    return execOutput.result.zip(execOutput.standardOutput.asText) { result, outputText ->
-        if (result.exitValue == 0) outputText.trim()
-        else "<unknown>" // It's a source distribution, we don't know.
-    }
-}
-
-
->>>>>>> a2bef9d7
 // pre-test/master/queue/alice/feature -> master
 // pre-test/release/current/bob/bugfix -> release
 // gh-readonly-queue/master/pr-1234-5678abcdef -> master
