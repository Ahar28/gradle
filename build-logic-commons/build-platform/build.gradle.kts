import groovy.lang.GroovySystem
import org.gradle.util.internal.VersionNumber

plugins {
    `java-platform`
}

group = "gradlebuild"

description = "Provides a platform that constrains versions of external dependencies used by Gradle"

// Here you should declare versions which should be shared by the different modules of buildSrc itself
val javaParserVersion = "3.18.0"
val groovyVersion = GroovySystem.getVersion()
val isGroovy4 = VersionNumber.parse(groovyVersion).major >= 4
val codenarcVersion = if (isGroovy4) "3.1.0-groovy-4.0" else "3.1.0"
val spockVersion = if (isGroovy4) "2.2-groovy-4.0" else "2.2-groovy-3.0"
val asmVersion = "9.7"
// To try out better kotlin compilation avoidance and incremental compilation
// with -Pkotlin.incremental.useClasspathSnapshot=true
val kotlinVersion = providers.gradleProperty("buildKotlinVersion")
    .getOrElse(embeddedKotlinVersion)

dependencies {
    constraints {
        api("org.gradle.guides:gradle-guides-plugin:0.23")
<<<<<<< HEAD
        api("org.apache.ant:ant:1.10.14") // Bump the version brought in transitively by gradle-guides-plugin
        api("com.gradle:develocity-gradle-plugin:3.17.5") // Run `build-logic-settings/update-develocity-plugin-version.sh <new-version>` to update
=======
        api("org.apache.ant:ant:1.10.13") // Bump the version brought in transitively by gradle-guides-plugin
        api("com.gradle:develocity-gradle-plugin:3.17.6") // Sync with `settings.gradle.kts`
>>>>>>> 5520300c
        api("com.gradle.publish:plugin-publish-plugin:1.2.1")
        api("gradle.plugin.org.jetbrains.gradle.plugin.idea-ext:gradle-idea-ext:1.0.1")
        api("me.champeau.gradle:japicmp-gradle-plugin:0.4.1")
        api("me.champeau.jmh:jmh-gradle-plugin:0.7.2")
        api("org.asciidoctor:asciidoctor-gradle-jvm:4.0.2")
        api("org.jetbrains.kotlin:kotlin-gradle-plugin") { version { strictly(kotlinVersion) } }
        api(kotlin("compiler-embeddable")) { version { strictly(kotlinVersion) } }
        api("org.jlleitschuh.gradle:ktlint-gradle:10.3.0")
        api("org.gradle.kotlin:gradle-kotlin-dsl-conventions:0.9.0")
        api("com.autonomousapps:dependency-analysis-gradle-plugin:1.31.0")
        api("com.squareup.okio:okio:3.4.0") {
            because("Bump version brought in by dependency-analysis-gradle-plugin, to resolve CVE-2022-3635")
        }

        // Java Libraries
        api("com.github.javaparser:javaparser-core:$javaParserVersion")
        api("com.github.javaparser:javaparser-symbol-solver-core:$javaParserVersion")
        api("com.google.guava:guava:32.1.2-jre")
        api("com.google.errorprone:error_prone_annotations:2.5.1")
        api("com.google.code.gson:gson:2.8.9")
        api("com.nhaarman:mockito-kotlin:1.6.0")
        api("com.thoughtworks.qdox:qdox:2.0.3")
        api("com.uwyn:jhighlight:1.0")
        api("com.vladsch.flexmark:flexmark-all:0.34.60") {
            because("Higher versions tested are either incompatible (0.62.2) or bring additional unwanted dependencies (0.36.8)")
        }
        api("org.apache.pdfbox:pdfbox:2.0.24") {
            because("Flexmark 0.34.60 brings in a vulnerable version of pdfbox")
        }
        api("com.google.code.findbugs:jsr305:3.0.2")
        api("commons-io:commons-io:2.8.0")
        api("commons-lang:commons-lang:2.6")
        api("io.mockk:mockk:1.12.4")
        api("javax.activation:activation:1.1.1")
        api("javax.xml.bind:jaxb-api:2.3.1")
        api("com.sun.xml.bind:jaxb-core:2.2.11")
        api("com.sun.xml.bind:jaxb-impl:2.2.11")
        api("junit:junit:4.13.2")
        api("org.spockframework:spock-core:$spockVersion")
        api("org.spockframework:spock-junit4:$spockVersion")
        api("org.asciidoctor:asciidoctorj:2.5.11")
        api("org.asciidoctor:asciidoctorj-api:2.5.11")
        api("org.asciidoctor:asciidoctorj-pdf:2.3.10")
        api("dev.adamko.dokkatoo:dokkatoo-plugin:2.0.0")
        api("org.jetbrains.dokka:dokka-core:1.8.10")
        api("com.fasterxml.woodstox:woodstox-core:6.4.0") {
            because("CVE-2022-40152 on lower versions")
        }
        api("com.beust:jcommander:1.78")
        api("org.codehaus.groovy:$groovyVersion")
        api("org.codehaus.groovy.modules.http-builder:http-builder:0.7.2") // TODO maybe change group name when upgrading to Groovy 4
        api("org.codenarc:CodeNarc:$codenarcVersion")
        api("org.eclipse.jgit:org.eclipse.jgit:5.13.3.202401111512-r")
        api("org.javassist:javassist:3.27.0-GA")
        api("org.jetbrains.kotlinx:kotlinx-metadata-jvm:0.6.0")
        api("org.jsoup:jsoup:1.15.3")
        api("org.junit.jupiter:junit-jupiter:5.8.2")
        api("org.junit.vintage:junit-vintage-engine:5.8.2")
        api("org.openmbee.junit:junit-xml-parser:1.0.0")
        api("org.ow2.asm:asm:$asmVersion")
        api("org.ow2.asm:asm-commons:$asmVersion")
        api("org.ow2.asm:asm-tree:$asmVersion")
        api("xerces:xercesImpl:2.12.2") {
            because("Maven Central and JCenter disagree on version 2.9.1 metadata")
        }
        api("net.bytebuddy:byte-buddy") { version { strictly("1.10.21") } }
        api("org.objenesis:objenesis") { version { strictly("3.1") } }
    }
}<|MERGE_RESOLUTION|>--- conflicted
+++ resolved
@@ -24,13 +24,8 @@
 dependencies {
     constraints {
         api("org.gradle.guides:gradle-guides-plugin:0.23")
-<<<<<<< HEAD
         api("org.apache.ant:ant:1.10.14") // Bump the version brought in transitively by gradle-guides-plugin
-        api("com.gradle:develocity-gradle-plugin:3.17.5") // Run `build-logic-settings/update-develocity-plugin-version.sh <new-version>` to update
-=======
-        api("org.apache.ant:ant:1.10.13") // Bump the version brought in transitively by gradle-guides-plugin
-        api("com.gradle:develocity-gradle-plugin:3.17.6") // Sync with `settings.gradle.kts`
->>>>>>> 5520300c
+        api("com.gradle:develocity-gradle-plugin:3.17.6") // Run `build-logic-settings/update-develocity-plugin-version.sh <new-version>` to update
         api("com.gradle.publish:plugin-publish-plugin:1.2.1")
         api("gradle.plugin.org.jetbrains.gradle.plugin.idea-ext:gradle-idea-ext:1.0.1")
         api("me.champeau.gradle:japicmp-gradle-plugin:0.4.1")
